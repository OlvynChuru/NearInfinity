// Near Infinity - An Infinity Engine Browser and Editor
// Copyright (C) 2001 - 2005 Jon Olav Hauglid
// See LICENSE.txt for license information

package infinity.resource;

import java.io.ByteArrayOutputStream;
import java.io.IOException;
import java.util.EnumMap;
import java.util.List;

import infinity.datatype.Bitmap;
import infinity.datatype.BitmapEx;
import infinity.datatype.ColorValue;
import infinity.datatype.Datatype;
import infinity.datatype.DecNumber;
import infinity.datatype.EffectType;
import infinity.datatype.Flag;
import infinity.datatype.HashBitmap;
import infinity.datatype.HashBitmapEx;
import infinity.datatype.IDSTargetEffect;
import infinity.datatype.IdsBitmap;
import infinity.datatype.IdsFlag;
import infinity.datatype.ResourceRef;
import infinity.datatype.StringRef;
import infinity.datatype.TextString;
import infinity.datatype.Unknown;
import infinity.datatype.UnsignDecNumber;
import infinity.datatype.UpdateListener;
import infinity.resource.are.Actor;
import infinity.resource.spl.SplResource;
import infinity.util.Byteconvert;
import infinity.util.LongIntegerHashMap;

public final class EffectFactory
{
  private static EffectFactory efactory;
  private final String s_poricon[];
  private String s_effname[];

  /**
   * Used in conjunction with <code>getEffectStructure</code> to address specific fields within
   * an effect structure.
   */
  public static enum EffectEntry {
    // EFF all versions
    // table index            abs. structure offset
    IDX_OPCODE,               OFS_OPCODE,
    IDX_TARGET,               OFS_TARGET,
    IDX_POWER,                OFS_POWER,
    IDX_PARAM1,               OFS_PARAM1,
    IDX_PARAM2,               OFS_PARAM2,
    IDX_TIMING,               OFS_TIMING,
    IDX_RESISTANCE,           OFS_RESISTANCE,
    IDX_DURATION,             OFS_DURATION,
    IDX_PROBABILITY1,         OFS_PROBABILITY1,
    IDX_PROBABILITY2,         OFS_PROBABILITY2,
    IDX_RESOURCE,             OFS_RESOURCE,
    IDX_DICETHROWN,           OFS_DICETHROWN,
    IDX_DICESIDES,            OFS_DICESIDES,
    IDX_SAVETYPE,             OFS_SAVETYPE,
    IDX_SAVEBONUS,            OFS_SAVEBONUS,
    IDX_SPECIAL,              OFS_SPECIAL,
    // EFF V2.0 only
    // table index            abs. structure offset
    IDX_PRIMARYTYPE,          OFS_PRIMARYTYPE,
    IDX_UNKNOWN040,           OFS_UNKNOWN040,
    IDX_PARENTLOWESTLEVEL,    OFS_PARENTLOWESTLEVEL,
    IDX_PARENTHIGHESTLEVEL,   OFS_PARENTHIGHESTLEVEL,
    IDX_PARAM3,               OFS_PARAM3,
    IDX_PARAM4,               OFS_PARAM4,
    IDX_RESOURCE2,            OFS_RESOURCE2,
    IDX_RESOURCE3,            OFS_RESOURCE3,
    IDX_UNKNOWN068,           OFS_UNKNOWN068,
    IDX_UNKNOWN06C,           OFS_UNKNOWN06C,
    IDX_CASTERX,              OFS_CASTERX,
    IDX_CASTERY,              OFS_CASTERY,
    IDX_TARGETX,              OFS_TARGETX,
    IDX_TARGETY,              OFS_TARGETY,
    IDX_PARENTRESOURCETYPE,   OFS_PARENTRESOURCETYPE,
    IDX_PARENTRESOURCE,       OFS_PARENTRESOURCE,
    IDX_PARENTRESOURCEFLAGS,  OFS_PARENTRESOURCEFLAGS,
    IDX_PROJECTILE,           OFS_PROJECTILE,
    IDX_PARENTRESOURCESLOT,   OFS_PARENTRESOURCESLOT,
    IDX_VARIABLE,             OFS_VARIABLE,
    IDX_CASTERLEVEL,          OFS_CASTERLEVEL,
    IDX_FIRSTAPPLY,           OFS_FIRSTAPPLY,
    IDX_SECONDARYTYPE,        OFS_SECONDARYTYPE,
    IDX_UNKNOWN0C4,           OFS_UNKNOWN0C4,
  }

  // contains IDS mappings for BGEE's opcode 319 "Item Usability"
  public static final LongIntegerHashMap<String> m_itemids = new LongIntegerHashMap<String>();

  private static final LongIntegerHashMap<String> m_colorloc = new LongIntegerHashMap<String>();
  private static final String s_inctype[] = {"Increment", "Set", "Set % of"};
  private static final String s_yesno[] = {"Yes", "No"};
  private static final String s_noyes[] = {"No", "Yes"};

  private static final String s_visuals[] = {"None", "Hit abjuration",
    "Hit alteration", "Hit invocation", "Hit necromancy", "Hit conjuration",
    "Hit enchantment", "Hit illusion", "Hit divination", "Armor",
    "Spirit armor", "Ghost armor", "Strength", "Confusion", "Shroud of flame",
    "Death spell", "Disintegrate", "Power word, silence", "Power word, stun",
    "Finger of death", "Mordenkainen's sword", "Monster summoning 1",
    "Monster summoning 2", "Monster summoning 3", "Monster summoning 4",
    "Monster summoning 5", "Monster summoning 6", "Monster summoning 7",
    "Conjure fire elemental", "Conjure earth elemental",
    "Conjure water elemental", "Bless", "Curse", "Prayer", "Recitation",
    "Cure light wounds", "Cure moderate wounds", "Cure serious wounds",
    "Cure critical wounds", "Heal", "Animal summoning 1", "Animal summoning 2",
    "Animal summoning 3", "Slow poison", "Neutralize poison", "Call lightning",
    "Static charge", "Remove paralysis", "Free action", "Miscast magic",
    "Strength of one", "Champion's strength", "Flame strike", "Raise dead",
    "Resurrection", "Chaotic commands", "Righteous wrath of the faithful",
    "Sunray", "Spike stones", "Dimension door departure",
    "Dimension door arrival", "Cone of cold", "Sol's searing orb",
    "Hit fire", "Hit cold", "Hit electricity", "Hit acid", "Hit paralysis",
    "Malavon's rage", "Righteous wrath of the faithful ground",
    "Belhifet death", "Portal", "Sunscorch", "Blade barrier (front)",
    "Blade barrier (back)", "Circle of bones (front)", "Circle of bones (back)",
    "Cause light wounds", "Cause moderate wounds", "Cause serious wounds",
    "Cause critical wounds", "Cause disease", "Hit poison", "Slay living",
    "Harm", "Destruction", "Exaltation", "Cloudburst", "Mold touch",
    "Lower resistance", "Cat's grace", "Soul eater", "Smashing wave",
    "Suffocate", "Abi-dalzim's horrid wilting", "Mordenkainen's force missiles",
    "Vitriolic sphere", "Wailing virgin death", "Undead ward",
    "Wailing virgin hit", "Wylfden's death 1", "Wylfden's death 2",
    "Dragon's death 1", "Dragon's death 2", "Monster summoning circle",
    "Animal summoning circle", "Earth summoning circle",
    "Fire summoning circle", "Water summoning circle", "Gedlee's electric loop",
    "Darktree attack"};
  private static final String s_actype[] = {"All weapons", "Crushing weapons",
    "Missile weapons", "Piercing weapons", "Slashing weapons",
    "Set base AC to value"};
  private static final String s_button[] = {"Stealth", "Thieving",
    "Spell select", "Quick spell 1", "Quick spell 2", "Quick spell 3",
    "Turn undead", "Talk", "Use item", "Quick item 1", "", "Quick item 2",
    "Quick item 3", "Special abilities"};
  private static final String s_school[] = {"None", "Abjuration",
    "Conjuration", "Divination", "Enchantment", "Illusion", "Evocation",
    "Necromancy", "Alteration", "Generalist"};

  private static final String s_duration[] = {"Instant/Limited", "Instant/Permanent until death",
     "Instant/While equipped", "Delay/Limited", "Delay/Permanent",
     "Delay/While equipped", "Limited after duration",
     "Permanent after duration", "Equipped after duration",
     "Instant/Permanent", "Instant/Limited (ticks)"};

  static final String s_savetype[] = {"No save", "Spell", "Breath weapon",
    "Paralyze/Poison/Death", "Rod/Staff/Wand",
    "Petrify/Polymorph", "", "", "",
    "", "", "", "", "", "", "", "",
    "", "", "", "", "", "", "", "",
    "Ex: bypass mirror image", "EE: ignore difficulty"};
  static final String s_savetype2[] = {"No save", "", "", "Fortitude", "Reflex", "Will"};

  static {
    m_itemids.put(2L, "EA.IDS");
    m_itemids.put(3L, "GENERAL.IDS");
    m_itemids.put(4L, "RACE.IDS");
    m_itemids.put(5L, "CLASS.IDS");
    m_itemids.put(6L, "SPECIFIC.IDS");
    m_itemids.put(7L, "GENDER.IDS");
    m_itemids.put(8L, "ALIGN.IDS");
    m_itemids.put(9L, "KIT.IDS");
    m_itemids.put(10L, "Actor's name");
    m_itemids.put(11L, "Actor's script name");

    m_colorloc.put(0L, "Belt/Amulet");
    m_colorloc.put(1L, "Minor color");
    m_colorloc.put(2L, "Major color");
    m_colorloc.put(3L, "Skin color");
    m_colorloc.put(4L, "Strap/Leather");
    m_colorloc.put(5L, "Armor/Trimming");
    m_colorloc.put(6L, "Hair");
    m_colorloc.put(16L, "Weapon head/blade/staff major");
    m_colorloc.put(20L, "Weapon grip/staff minor");
    m_colorloc.put(21L, "Weapon head/blade minor");
    m_colorloc.put(32L, "Shield hub");
    m_colorloc.put(33L, "Shield interior");
    m_colorloc.put(34L, "Shield panel");
    m_colorloc.put(35L, "Helm");
    m_colorloc.put(36L, "Shield grip");
    m_colorloc.put(37L, "Shield body/trim");
    m_colorloc.put(48L, "Helm wings");
    m_colorloc.put(49L, "Helm detail");
    m_colorloc.put(50L, "Helm plume");
    m_colorloc.put(52L, "Helm face");
    m_colorloc.put(53L, "Helm exterior");
    m_colorloc.put(255L, "Character color");
  }

  public static EffectFactory getFactory()
  {
    if (efactory == null)
      efactory = new EffectFactory();
    return efactory;
  }

  public static void init()
  {
    efactory = null;
  }

  /**
   * Creates and returns an index/offset map of the current effect structure which can be used
   * to address specific fields within the effect.
   * @param struct The effect structure to map.
   * @return A map containing table indices and structure offsets, starting with the opcode field.
   * @throws Exception If struct doesn't contain a valid effect structure.
   */
  public static EnumMap<EffectEntry, Integer> getEffectStructure(AbstractStruct struct) throws Exception
  {
    if (struct != null) {
      EffectType effType = (EffectType)struct.getAttribute("Type");
      if (effType != null) {
        EnumMap<EffectEntry, Integer> map = new EnumMap<EffectFactory.EffectEntry, Integer>(EffectEntry.class);
        boolean isV1 = (effType.getSize() == 2);
        int ofsOpcode = effType.getOffset();
        int idxOpcode = struct.getIndexOf(struct.getAttribute(ofsOpcode));
        if (isV1 && struct.getSize() >= ofsOpcode + 0x30) {
          // EFF V1.0
          map.put(EffectEntry.IDX_OPCODE, idxOpcode);
          map.put(EffectEntry.OFS_OPCODE, ofsOpcode);
          map.put(EffectEntry.IDX_TARGET, idxOpcode + 1);
          map.put(EffectEntry.OFS_TARGET, ofsOpcode + 0x02);
          map.put(EffectEntry.IDX_POWER, idxOpcode + 2);
          map.put(EffectEntry.OFS_POWER, ofsOpcode + 0x03);
          map.put(EffectEntry.IDX_PARAM1, idxOpcode + 3);
          map.put(EffectEntry.OFS_PARAM1, ofsOpcode + 0x04);
          map.put(EffectEntry.IDX_PARAM2, idxOpcode + 4);
          map.put(EffectEntry.OFS_PARAM2, ofsOpcode + 0x08);
          map.put(EffectEntry.IDX_TIMING, idxOpcode + 5);
          map.put(EffectEntry.OFS_TIMING, ofsOpcode + 0x0C);
          map.put(EffectEntry.IDX_RESISTANCE, idxOpcode + 6);
          map.put(EffectEntry.OFS_RESISTANCE, ofsOpcode + 0x0D);
          map.put(EffectEntry.IDX_DURATION, idxOpcode + 7);
          map.put(EffectEntry.OFS_DURATION, ofsOpcode + 0x0E);
          map.put(EffectEntry.IDX_PROBABILITY1, idxOpcode + 8);
          map.put(EffectEntry.OFS_PROBABILITY1, ofsOpcode + 0x12);
          map.put(EffectEntry.IDX_PROBABILITY2, idxOpcode + 9);
          map.put(EffectEntry.OFS_PROBABILITY2, ofsOpcode + 0x13);
          map.put(EffectEntry.IDX_RESOURCE, idxOpcode + 10);
          map.put(EffectEntry.OFS_RESOURCE, ofsOpcode + 0x14);
          map.put(EffectEntry.IDX_DICETHROWN, idxOpcode + 11);
          map.put(EffectEntry.OFS_DICETHROWN, ofsOpcode + 0x1C);
          map.put(EffectEntry.IDX_DICESIDES, idxOpcode + 12);
          map.put(EffectEntry.OFS_DICESIDES, ofsOpcode + 0x20);
          map.put(EffectEntry.IDX_SAVETYPE, idxOpcode + 13);
          map.put(EffectEntry.OFS_SAVETYPE, ofsOpcode + 0x24);
          map.put(EffectEntry.IDX_SAVEBONUS, idxOpcode + 14);
          map.put(EffectEntry.OFS_SAVEBONUS, ofsOpcode + 0x28);
          map.put(EffectEntry.IDX_SPECIAL, idxOpcode + 15);
          map.put(EffectEntry.OFS_SPECIAL, ofsOpcode + 0x2C);
          return map;
        } else if (!isV1 && struct.getSize() >= ofsOpcode + 0x100) {
          // EFF V2.0
          map.put(EffectEntry.IDX_OPCODE, idxOpcode);
          map.put(EffectEntry.OFS_OPCODE, ofsOpcode);
          map.put(EffectEntry.IDX_TARGET, idxOpcode + 1);
          map.put(EffectEntry.OFS_TARGET, ofsOpcode + 0x04);
          map.put(EffectEntry.IDX_POWER, idxOpcode + 2);
          map.put(EffectEntry.OFS_POWER, ofsOpcode + 0x08);
          map.put(EffectEntry.IDX_PARAM1, idxOpcode + 3);
          map.put(EffectEntry.OFS_PARAM1, ofsOpcode + 0x0C);
          map.put(EffectEntry.IDX_PARAM2, idxOpcode + 4);
          map.put(EffectEntry.OFS_PARAM2, ofsOpcode + 0x10);
          map.put(EffectEntry.IDX_TIMING, idxOpcode + 5);
          map.put(EffectEntry.OFS_TIMING, ofsOpcode + 0x14);
          map.put(EffectEntry.IDX_DURATION, idxOpcode + 6);
          map.put(EffectEntry.OFS_DURATION, ofsOpcode + 0x18);
          map.put(EffectEntry.IDX_PROBABILITY1, idxOpcode + 7);
          map.put(EffectEntry.OFS_PROBABILITY1, ofsOpcode + 0x1C);
          map.put(EffectEntry.IDX_PROBABILITY2, idxOpcode + 8);
          map.put(EffectEntry.OFS_PROBABILITY2, ofsOpcode + 0x1E);
          map.put(EffectEntry.IDX_RESOURCE, idxOpcode + 9);
          map.put(EffectEntry.OFS_RESOURCE, ofsOpcode + 0x20);
          map.put(EffectEntry.IDX_DICETHROWN, idxOpcode + 10);
          map.put(EffectEntry.OFS_DICETHROWN, ofsOpcode + 0x28);
          map.put(EffectEntry.IDX_DICESIDES, idxOpcode + 11);
          map.put(EffectEntry.OFS_DICESIDES, ofsOpcode + 0x2C);
          map.put(EffectEntry.IDX_SAVETYPE, idxOpcode + 12);
          map.put(EffectEntry.OFS_SAVETYPE, ofsOpcode + 0x30);
          map.put(EffectEntry.IDX_SAVEBONUS, idxOpcode + 13);
          map.put(EffectEntry.OFS_SAVEBONUS, ofsOpcode + 0x34);
          map.put(EffectEntry.IDX_SPECIAL, idxOpcode + 14);
          map.put(EffectEntry.OFS_SPECIAL, ofsOpcode + 0x38);
          map.put(EffectEntry.IDX_PRIMARYTYPE, idxOpcode + 15);
          map.put(EffectEntry.OFS_PRIMARYTYPE, ofsOpcode + 0x3C);
          map.put(EffectEntry.IDX_UNKNOWN040, idxOpcode + 16);
          map.put(EffectEntry.OFS_UNKNOWN040, ofsOpcode + 0x40);
          map.put(EffectEntry.IDX_PARENTLOWESTLEVEL, idxOpcode + 17);
          map.put(EffectEntry.OFS_PARENTLOWESTLEVEL, ofsOpcode + 0x44);
          map.put(EffectEntry.IDX_PARENTHIGHESTLEVEL, idxOpcode + 18);
          map.put(EffectEntry.OFS_PARENTHIGHESTLEVEL, ofsOpcode + 0x48);
          map.put(EffectEntry.IDX_RESISTANCE, idxOpcode + 19);
          map.put(EffectEntry.OFS_RESISTANCE, ofsOpcode + 0x4C);
          map.put(EffectEntry.IDX_PARAM3, idxOpcode + 20);
          map.put(EffectEntry.OFS_PARAM3, ofsOpcode + 0x50);
          map.put(EffectEntry.IDX_PARAM4, idxOpcode + 21);
          map.put(EffectEntry.OFS_PARAM4, ofsOpcode + 0x54);
          map.put(EffectEntry.IDX_RESOURCE2, idxOpcode + 22);
          map.put(EffectEntry.OFS_RESOURCE2, ofsOpcode + 0x58);
          map.put(EffectEntry.IDX_RESOURCE3, idxOpcode + 23);
          map.put(EffectEntry.OFS_RESOURCE3, ofsOpcode + 0x60);
          map.put(EffectEntry.IDX_UNKNOWN068, idxOpcode + 24);
          map.put(EffectEntry.OFS_UNKNOWN068, ofsOpcode + 0x68);
          map.put(EffectEntry.IDX_UNKNOWN06C, idxOpcode + 25);
          map.put(EffectEntry.OFS_UNKNOWN06C, ofsOpcode + 0x6C);
          map.put(EffectEntry.IDX_CASTERX, idxOpcode + 26);
          map.put(EffectEntry.OFS_CASTERX, ofsOpcode + 0x70);
          map.put(EffectEntry.IDX_CASTERY, idxOpcode + 27);
          map.put(EffectEntry.OFS_CASTERY, ofsOpcode + 0x74);
          map.put(EffectEntry.IDX_TARGETX, idxOpcode + 28);
          map.put(EffectEntry.OFS_TARGETX, ofsOpcode + 0x78);
          map.put(EffectEntry.IDX_TARGETY, idxOpcode + 29);
          map.put(EffectEntry.OFS_TARGETY, ofsOpcode + 0x7C);
          map.put(EffectEntry.IDX_PARENTRESOURCETYPE, idxOpcode + 30);
          map.put(EffectEntry.OFS_PARENTRESOURCETYPE, ofsOpcode + 0x80);
          map.put(EffectEntry.IDX_PARENTRESOURCE, idxOpcode + 31);
          map.put(EffectEntry.OFS_PARENTRESOURCE, ofsOpcode + 0x84);
          map.put(EffectEntry.IDX_PARENTRESOURCEFLAGS, idxOpcode + 32);
          map.put(EffectEntry.OFS_PARENTRESOURCEFLAGS, ofsOpcode + 0x8C);
          map.put(EffectEntry.IDX_PROJECTILE, idxOpcode + 33);
          map.put(EffectEntry.OFS_PROJECTILE, ofsOpcode + 0x90);
          map.put(EffectEntry.IDX_PARENTRESOURCESLOT, idxOpcode + 34);
          map.put(EffectEntry.OFS_PARENTRESOURCESLOT, ofsOpcode + 0x94);
          map.put(EffectEntry.IDX_VARIABLE, idxOpcode + 35);
          map.put(EffectEntry.OFS_VARIABLE, ofsOpcode + 0x98);
          map.put(EffectEntry.IDX_CASTERLEVEL, idxOpcode + 36);
          map.put(EffectEntry.OFS_CASTERLEVEL, ofsOpcode + 0xb8);
          map.put(EffectEntry.IDX_FIRSTAPPLY, idxOpcode + 37);
          map.put(EffectEntry.OFS_FIRSTAPPLY, ofsOpcode + 0xbc);
          map.put(EffectEntry.IDX_SECONDARYTYPE, idxOpcode + 38);
          map.put(EffectEntry.OFS_SECONDARYTYPE, ofsOpcode + 0xc0);
          map.put(EffectEntry.IDX_UNKNOWN0C4, idxOpcode + 39);
          map.put(EffectEntry.OFS_UNKNOWN0C4, ofsOpcode + 0xc4);
          return map;
        }
      }
    }
    throw new Exception("Invalid effect structure specified");
  }

  /**
   * Returns the StructEntry object at the specified index. Use in conjunction with getEffectStructure.
   * @param struct The structure that contains the requested entry.
   * @param entryIndex The index of the requested entry.
   * @return The entry at the specified index
   * @throws Exception If one or more arguments are invalid.
   */
  public static StructEntry getEntry(AbstractStruct struct, int entryIndex) throws Exception
  {
    if (struct != null) {
      if (entryIndex >= 0 && entryIndex < struct.getList().size()) {
        return struct.getList().get(entryIndex);
      } else
        throw new Exception("Index out of bounds");
    } else
      throw new Exception("Invalid arguments specified");
  }

  /**
   * Returns the data associated with the specified structure entry.
   * @param entry The structure entry to fetch data from.
   * @return Data as byte array.
   */
  public static byte[] getEntryData(StructEntry entry)
  {
    ByteArrayOutputStream os = new ByteArrayOutputStream();
    if (entry != null) {
      try {
        entry.write(os);
      } catch (IOException e) {
        e.printStackTrace();
      }
    }
    return os.toByteArray();
  }

  /**
   * Convenience function to retrieve data associated with a structure entry within struct.
   * @param struct The structure that contains the structure entry
   * @param entryIndex The index of the structure entry within struct
   * @return Data as byte array
   */
  public static byte[] getEntryData(AbstractStruct struct, int entryIndex)
  {
    StructEntry entry = null;
    if (struct != null && entryIndex >= 0 && entryIndex < struct.getList().size())
      entry = struct.getList().get(entryIndex);

    return getEntryData(entry);
  }

  /**
   * Replaces a data entry in struct with the specified new entry.
   * @param struct The struct which contains the entry specified by entryIndex and entryOffset.
   * @param entryIndex The index of the entry within struct.
   * @param entryOffset The absolute offset of the data entry.
   * @param newEntry The new entry which replaces the old one.
   */
  public static void replaceEntry(AbstractStruct struct, int entryIndex, int entryOffset,
                           StructEntry newEntry) throws Exception
  {
    if (struct != null && newEntry != null) {
      List<StructEntry> list = struct.getList();
      if (list != null && entryIndex >= 0 && entryIndex < list.size() &&
          entryOffset >= struct.getOffset() && entryOffset < struct.getOffset() + struct.getSize()) {
        newEntry.setOffset(entryOffset);
        list.remove(entryIndex);
        list.add(entryIndex, newEntry);
      } else
        throw new Exception("Index or offset are out of bounds");
    } else
      throw new Exception("Invalid arguments specified");
  }

  /**
   * Central hub for dynamic opcode specific modifications of effect structures.
   * @param struct The effect structure to update.
   * @return true if fields within the effect structure have been updated, false otherwise.
   * @throws Exception If the argument doesn't specify a valid effect structure.
   */
  public static boolean updateOpcode(AbstractStruct struct) throws Exception
  {
    if (struct != null) {
      EnumMap<EffectEntry, Integer> map = getEffectStructure(struct);
      EffectType effType = (EffectType)getEntry(struct, map.get(EffectEntry.IDX_OPCODE));
      if (effType != null) {
        int opcode = ((EffectType)getEntry(struct, map.get(EffectEntry.IDX_OPCODE))).getValue();
        switch (opcode) {
          case 232:     // Cast spell on condition
            return updateOpcode232(struct);
          case 319:     // Item Usability
            return updateOpcode319(struct);
        }
      }
    }
    return false;
  }


  // Effect type "Cast spell on condition" (232/0xE8)
  private static boolean updateOpcode232(AbstractStruct struct) throws Exception
  {
    if (struct != null) {
      int gameID = ResourceFactory.getGameID();
      if (gameID == ResourceFactory.ID_BG2 ||
          gameID == ResourceFactory.ID_BG2TOB ||
          gameID == ResourceFactory.ID_BGEE) {
        EnumMap<EffectEntry, Integer> map = getEffectStructure(struct);
        if (map.containsKey(EffectEntry.IDX_OPCODE)) {
          int opcode = ((EffectType)getEntry(struct, map.get(EffectEntry.IDX_OPCODE))).getValue();
          if (opcode == 232) {   // effect type "Cast spell on condition" (232/0xE8)
            int param2 = ((Bitmap)getEntry(struct, map.get(EffectEntry.IDX_PARAM2))).getValue();
            if (param2 == 13) {
              // Special = Time of day
              replaceEntry(struct, map.get(EffectEntry.IDX_SPECIAL), map.get(EffectEntry.OFS_SPECIAL),
                           new IdsBitmap(getEntryData(struct, map.get(EffectEntry.IDX_SPECIAL)),
                                         0, 4, "Time of day", "TIMEODAY.IDS"));
            } else {
              // Special = Unused
              replaceEntry(struct, map.get(EffectEntry.IDX_SPECIAL), map.get(EffectEntry.OFS_SPECIAL),
                           new DecNumber(getEntryData(struct, map.get(EffectEntry.IDX_SPECIAL)),
                                         0, 4, "Unused"));
            }
            return true;
          }
        }
      }
    }
    return false;
  }

  // Effect type "Item Usability" (319/0x13F).
  private static boolean updateOpcode319(AbstractStruct struct) throws Exception
  {
    if (struct != null) {
      int gameID = ResourceFactory.getGameID();
      if (gameID == ResourceFactory.ID_BG2 ||
          gameID == ResourceFactory.ID_BG2TOB ||
          gameID == ResourceFactory.ID_BGEE) {
        EnumMap<EffectEntry, Integer> map = getEffectStructure(struct);
        if (map.containsKey(EffectEntry.IDX_OPCODE)) {
          int opcode = ((EffectType)getEntry(struct, map.get(EffectEntry.IDX_OPCODE))).getValue();
          if (opcode == 319) {
            long param2 = ((HashBitmap)getEntry(struct, map.get(EffectEntry.IDX_PARAM2))).getValue();
            if (param2 == 10L) {
              // Param1 = Actor's name as Strref
              replaceEntry(struct, map.get(EffectEntry.IDX_PARAM1), map.get(EffectEntry.OFS_PARAM1),
                           new StringRef(getEntryData(struct, map.get(EffectEntry.IDX_PARAM1)),
                                         0, "Actor name"));
            } else if (param2 >= 2 && param2 < 10) {
              // Param1 = IDS entry
              replaceEntry(struct, map.get(EffectEntry.IDX_PARAM1), map.get(EffectEntry.OFS_PARAM1),
                           new IdsBitmap(getEntryData(struct, map.get(EffectEntry.IDX_PARAM1)),
                                         0, 4, "IDS entry", EffectFactory.m_itemids.get(param2)));
            } else {
              // Param1 = Unused
              replaceEntry(struct, map.get(EffectEntry.IDX_PARAM1), map.get(EffectEntry.OFS_PARAM1),
                           new DecNumber(getEntryData(struct, map.get(EffectEntry.IDX_PARAM1)),
                                         0, 4, "Unused"));
            }

            if (param2 == 11L) {
              // Resource = Actor's script name
              replaceEntry(struct, map.get(EffectEntry.IDX_RESOURCE), map.get(EffectEntry.OFS_RESOURCE),
                           new TextString(getEntryData(struct, map.get(EffectEntry.IDX_RESOURCE)),
                                          0, 8, "Script name"));
            } else {
              // Resource = Unused
              replaceEntry(struct, map.get(EffectEntry.IDX_RESOURCE), map.get(EffectEntry.OFS_RESOURCE),
                           new Unknown(getEntryData(struct, map.get(EffectEntry.IDX_RESOURCE)),
                                       0, 8, "Unused"));
            }
            return true;
          }
        }
      }
    }
    return false;
  }



  public EffectFactory()
  {
    s_effname = null;
    switch (ResourceFactory.getGameID()) {
      case ResourceFactory.ID_BG1:
      case ResourceFactory.ID_BG1TOTSC:
        s_effname = new String[]{"AC bonus", "Modify attacks per round",
          "Cure sleep", "Berserk", "Cure berserk", "Charm creature",
          "Charisma bonus", "Set color", "Set color glow solid",
          "Set color glow pulse", "Constitution bonus", "Cure poison", "Damage",
          "Kill target", "Defrost", "Dexterity bonus", "Haste",
          "Current HP bonus", "Maximum HP bonus", "Intelligence bonus",
          "Invisibility", "Lore bonus", "Luck bonus", "Reset morale", "Panic",
          "Poison", "Remove curse", "Acid resistance bonus",
          "Cold resistance bonus", "Electricity resistance bonus",
          "Fire resistance bonus", "Magic damage resistance bonus",
          "Raise dead", "Save vs. death bonus", "Save vs. wand bonus",
          "Save vs. polymorph bonus", "Save vs. breath bonus",
          "Save vs. spell bonus", "Silence", "Sleep", "Slow", "Sparkle",
          "Bonus wizard spells", "Stone to flesh", "Strength bonus", "Stun",
          "Cure stun", "Remove invisibility", "Vocalize", "Wisdom bonus",
          "Character color pulse", "Character tint solid",
          "Character tint bright", "Animation change", "Base THAC0 bonus",
          "Slay", "Reverse alignment", "Change alignment", "Dispel effects",
          "Stealth bonus", "Casting failure", "Unknown (3D)",
          "Bonus priest spells", "Infravision", "Remove infravision", "Blur",
          "Translucency", "Summon creature", "Unsummon creature",
          "Nondetection", "Remove nondetection", "Change gender",
          "Change AI type", "Attack damage bonus", "Blindness",
          "Cure blindness", "Feeblemindedness", "Cure feeblemindedness",
          "Disease", "Cure disease", "Deafness", "Cure deafness",
          "Set AI script", "Immunity to projectile",
          "Magical fire resistance bonus", "Magical cold resistance bonus",
          "Slashing resistance bonus", "Crushing resistance bonus",
          "Piercing resistance bonus", "Missile resistance bonus",
          "Open locks bonus", "Find traps bonus", "Pick pockets bonus",
          "Fatigue bonus", "Intoxication bonus", "Tracking bonus",
          "Change level", "Exceptional strength bonus", "Regeneration",
          "Modify duration", "Protection from creature type",
          "Immunity to effect", "Immunity to spell level", "Change name",
          "XP bonus", "Remove gold", "Morale break", "Change portrait",
          "Reputation bonus", "Paralyze", "Retreat from", "Create weapon",
          "Remove item", "Equip weapon", "Dither", "Detect alignment",
          "Detect invisible", "Clairvoyance", "Show creatures", "Mirror image",
          "Immunity to weapons", "Visual animation effect",
          "Create inventory item", "Remove inventory item", "Teleport",
          "Unlock", "Movement rate bonus", "Summon monsters", "Confusion",
          "Aid (non-cumulative)", "Bless (non-cumulative)",
          "Chant (non-cumulative)", "Draw upon holy might (non-cumulative)",
          "Luck (non-cumulative)", "Petrification", "Polymorph",
          "Force visible", "Bad chant (non-cumulative)",
          "Set animation sequence", "Display string", "Casting glow",
          "Lighting effects", "Display portrait icon", "Create item in slot",
          "Disable button", "Disable spellcasting", "Cast spell", "Learn spell",
          "Cast spell at point", "Identify", "Find traps", "Replace self",
          "Play movie", "Sanctuary", "Entangle overlay", "Minor globe overlay",
          "Protection from normal missiles overlay", "Web effect",
          "Grease overlay", "Mirror image effect", "Remove sanctuary",
          "Remove fear", "Remove paralysis", "Free action",
          "Remove intoxication", "Pause caster", "Magic resistance bonus",
          "Missile THAC0 bonus", "Remove creature", "Prevent portrait icon",
          "Play damage animation", "Give innate ability", "Remove spell",
          "Poison resistance bonus", "Play sound", "Hold creature",
          "Movement rate bonus 2", "Use EFF file", "THAC0 vs. type bonus",
          "Damage vs. type bonus", "Disallow item", "Disallow item type",
          "Apply effect on equip item", "Apply effect on equip type",
          "No collision detection", "Hold creature 2", "Move creature",
          "Set local variable", "Increase spells cast per round",
          "Increase casting speed factor", "Increase attack speed factor",
          "Casting level bonus"};
        s_poricon = new String[]{"Charm", "Dire charm", "Rigid thinking",
          "Confused", "Berserk", "Intoxicated", "Poisoned", "Nauseated",
          "Blind", "Protection from evil", "Protection from petrification",
          "Protection from normal missiles", "Magic armor", "Held", "Sleep",
          "Shielded", "Protection from fire", "Blessed", "Chant", "Free action",
          "Barkskin", "Strength", "Heroism", "Invulnerable",
          "Protection from acid", "Protection from cold", "Resist fire/cold",
          "Protection from electricity", "Protection from magic",
          "Protection from undead", "Protection from poison", "Nondetection",
          "Good luck", "Bad luck", "Silenced", "Cursed", "Panic", "Resist fear",
          "Haste", "Fatigue", "Bard song", "Slow", "Regenerate", "Domination",
          "Hopelessness", "Greater malison", "Spirit armor", "Chaos",
          "Feeblemind", "Defensive harmony", "Champion's strength", "Dying",
          "Mind shield", "Energy drain", "Polymorph self", "Stun",
          "Regeneration", "Perception", "Master thievery"};
        break;

      case ResourceFactory.ID_TORMENT:
        s_effname = new String[]{"AC bonus", "Modify attacks per round",
          "Cure sleep", "Berserk", "Cure berserk", "Charm creature",
          "Charisma bonus", "Set color", "Set color glow solid",
          "Set color glow pulse", "Constitution bonus", "Cure poison", "Damage",
          "Kill target", "Defrost", "Dexterity bonus", "Haste",
          "Current HP bonus", "Maximum HP bonus", "Intelligence bonus",
          "Invisibility", "Lore bonus", "Luck bonus", "Reset morale", "Panic",
          "Poison", "Remove curse", "Acid resistance bonus",
          "Cold resistance bonus", "Electricity resistance bonus",
          "Fire resistance bonus", "Magic damage resistance bonus",
          "Raise dead", "Save vs. death bonus", "Save vs. wand bonus",
          "Save vs. polymorph bonus", "Save vs. breath bonus",
          "Save vs. spell bonus", "Silence", "Sleep", "Slow", "Sparkle",
          "Bonus wizard spells", "Stone to flesh", "Strength bonus", "Stun",
          "Cure stun", "Remove invisibility", "Vocalize", "Wisdom bonus",
          "Character color pulse", "Character tint solid",
          "Character tint bright", "Animation change", "Base THAC0 bonus",
          "Slay", "Reverse alignment", "Change alignment", "Dispel effects",
          "Stealth bonus", "Casting failure", "Unknown (3D)",
          "Bonus priest spells", "Infravision", "Remove infravision", "Blur",
          "Translucency", "Summon creature", "Unsummon creature",
          "Nondetection", "Remove nondetection", "Change gender",
          "Change AI type", "Attack damage bonus", "Blindness",
          "Cure blindness", "Feeblemindedness", "Cure feeblemindedness",
          "Disease", "Cure disease", "Deafness", "Cure deafness",
          "Rush morte", "Immunity to projectile",
          "Magical fire resistance bonus", "Magical cold resistance bonus",
          "Slashing resistance bonus", "Crushing resistance bonus",
          "Piercing resistance bonus", "Missile resistance bonus",
          "Open locks bonus", "Find traps bonus", "Pick pockets bonus",
          "Fatigue bonus", "Intoxication bonus", "Tracking bonus",
          "Change level", "Exceptional strength bonus", "Regeneration",
          "Modify duration", "Protection from creature type",
          "Immunity to effect", "Immunity to spell level", "Change name",
          "XP bonus", "Remove gold", "Morale break", "Change portrait",
          "Reputation bonus", "Paralyze", "Retreat from", "Create weapon",
          "Remove item", "Equip weapon", "Dither", "Detect alignment",
          "Detect invisible", "Clairvoyance", "Show creatures", "Mirror image",
          "Immunity to weapons", "Visual animation effect",
          "Create inventory item", "Remove inventory item", "Teleport",
          "Unlock", "Movement rate bonus", "Summon monsters", "Confusion",
          "Aid (non-cumulative)", "Bless (non-cumulative)",
          "Chant (non-cumulative)", "Draw upon holy might (non-cumulative)",
          "Luck (non-cumulative)", "Petrification", "Polymorph",
          "Force visible", "Bad chant (non-cumulative)",
          "Set animation sequence", "Display string", "Casting glow",
          "Lighting effects", "Display portrait icon", "Create item in slot",
          "Disable button", "Disable spellcasting", "Cast spell", "Learn spell",
          "Cast spell at point", "Identify", "Find traps", "Replace self",
          "Play movie", "Sanctuary", "Entangle overlay", "Minor globe overlay",
          "Protection from normal missiles overlay", "Web effect",
          "Grease overlay", "Mirror image effect", "Remove sanctuary",
          "Remove fear", "Remove paralysis", "Free action",
          "Remove intoxication", "Pause caster", "Magic resistance bonus",
          "Missile THAC0 bonus", "Remove creature", "Prevent portrait icon",
          "Play damage animation", "Give innate ability", "Remove spell",
          "Poison resistance bonus", "Play sound", "Hold creature",
          "Movement rate bonus 2", "Use EFF file", "THAC0 vs. type bonus",
          "Damage vs. type bonus", "Disallow item", "Disallow item type",
          "Apply effect on equip item", "Apply effect on equip type",
          "No collision detection", "Hold creature 2", "Set status",
          "Play BAM file (single/dual)", "Play BAM file", "Play BAM file 2",
          "Play BAM file 3", "Play BAM file 4", "Hit point transfer",
          "Shake screen", "Flash screen", "Tint screen", "Special spell hit",
          "Unknown (C5)", "Unknown (C6)", "Unknown (C7)", "Unknown (C8)",
          "Play BAM with effects", "Unknown (CA)", "Curse", "Prayer",
          "Move view to target", "Embalm", "Stop all actions", "Fist of iron",
          "Soul exodus", "Detect evil", "Induce hiccups"};
        s_poricon = new String[]{"Charm", "Dire charm", "Rigid thinking",
          "Confused", "Berserk", "Intoxicated", "Poisoned", "Nauseated",
          "Blind", "Protection from evil", "Protection from petrification",
          "Protection from normal missiles", "Magic armor", "Held", "Sleep",
          "Shielded", "Protection from fire", "Blessed", "Chant", "Free action",
          "Barkskin", "Strength", "Heroism", "Invulnerable",
          "Protection from acid", "Protection from cold", "Resist fire/cold",
          "Protection from electricity", "Protection from magic",
          "Protection from undead", "Protection from poison", "Nondetection",
          "Good luck", "Bad luck", "Silenced", "Cursed", "Panic", "Resist fear",
          "Haste", "Fatigue", "Bard song", "Slow", "Regenerate", "Domination",
          "Hopelessness", "Greater malison", "Spirit armor", "Chaos",
          "Feeblemind", "Defensive harmony", "Champions strength", "Dying",
          "Mind shield", "Level drain", "Polymorph self", "Stun",
          "Regeneration", "Perception", "Master thievery"};
        break;

      case ResourceFactory.ID_ICEWIND:
      case ResourceFactory.ID_ICEWINDHOW:
      case ResourceFactory.ID_ICEWINDHOWTOT:
        s_effname = new String[]{"AC bonus", "Modify attacks per round",
          "Cure sleep", "Berserk", "Cure berserk", "Charm creature",
          "Charisma bonus", "Set color", "Set color glow solid",
          "Set color glow pulse", "Constitution bonus", "Cure poison", "Damage",
          "Kill target", "Defrost", "Dexterity bonus", "Haste",
          "Current HP bonus", "Maximum HP bonus", "Intelligence bonus",
          "Invisibility", "Lore bonus", "Luck bonus", "Morale bonus", "Panic",
          "Poison", "Remove curse", "Acid resistance bonus",
          "Cold resistance bonus", "Electricity resistance bonus",
          "Fire resistance bonus", "Magic damage resistance bonus",
          "Raise dead", "Save vs. death bonus", "Save vs. wand bonus",
          "Save vs. polymorph bonus", "Save vs. breath bonus",
          "Save vs. spell bonus", "Silence", "Sleep", "Slow", "Sparkle",
          "Bonus wizard spells", "Stone to flesh", "Strength bonus", "Stun",
          "Cure stun", "Remove invisibility", "Vocalize", "Wisdom bonus",
          "Character color pulse", "Character tint solid",
          "Character tint bright", "Animation change", "Base THAC0 bonus",
          "Slay", "Reverse alignment", "Change alignment", "Dispel effects",
          "Stealth bonus", "Casting failure", "Unknown (3D)",
          "Bonus priest spells", "Infravision", "Remove infravision", "Blur",
          "Translucency", "Summon creature", "Unsummon creature",
          "Nondetection", "Remove nondetection", "Change gender",
          "Change AI type", "Attack damage bonus", "Blindness",
          "Cure blindness", "Feeblemindedness", "Cure feeblemindedness",
          "Disease", "Cure disease", "Deafness", "Cure deafness",
          "Set AI script", "Immunity to projectile",
          "Magical fire resistance bonus", "Magical cold resistance bonus",
          "Slashing resistance bonus", "Crushing resistance bonus",
          "Piercing resistance bonus", "Missile resistance bonus",
          "Open locks bonus", "Find traps bonus", "Pick pockets bonus",
          "Fatigue bonus", "Intoxication bonus", "Tracking bonus",
          "Change level", "Exceptional strength bonus", "Regeneration",
          "Modify duration", "Protection from creature type",
          "Immunity to effect", "Immunity to spell level", "Change name",
          "XP bonus", "Remove gold", "Morale break", "Change portrait",
          "Reputation bonus", "Paralyze", "Retreat from", "Create weapon",
          "Remove item", "Equip weapon", "Dither", "Detect alignment",
          "Detect invisible", "Clairvoyance", "Show creatures", "Mirror image",
          "Immunity to weapons", "Visual animation effect",
          "Create inventory item", "Remove inventory item", "Teleport",
          "Unlock", "Movement rate bonus", "Summon monsters", "Confusion",
          "Aid (non-cumulative)", "Bless (non-cumulative)",
          "Chant (non-cumulative)", "Draw upon holy might (non-cumulative)",
          "Luck (non-cumulative)", "Petrification", "Polymorph",
          "Force visible", "Bad chant (non-cumulative)",
          "Set animation sequence", "Display string", "Casting glow",
          "Lighting effects", "Display portrait icon", "Create item in slot",
          "Disable button", "Disable spellcasting", "Cast spell", "Learn spell",
          "Cast spell at point", "Identify", "Find traps", "Replace self",
          "Play movie", "Sanctuary", "Entangle overlay", "Minor globe overlay",
          "Protection from normal missiles overlay", "Web effect",
          "Grease overlay", "Mirror image effect", "Remove sanctuary",
          "Remove fear", "Remove paralysis", "Free action",
          "Remove intoxication", "Pause caster", "Magic resistance bonus",
          "Missile THAC0 bonus", "Remove creature", "Prevent portrait icon",
          "Play damage animation", "Give innate ability", "Remove spell",
          "Poison resistance bonus", "Play sound", "Hold creature",
          "Movement rate bonus 2", "Use EFF file", "THAC0 vs. type bonus",
          "Damage vs. type bonus", "Disallow item", "Disallow item type",
          "Apply effect on equip item", "Apply effect on equip type",
          "No collision detection", "Hold creature 2", "Move creature",
          "Set local variable", "Increase spells cast per round",
          "Increase casting speed factor", "Increase attack speed factor",
          "Casting level bonus", "Find familiar", "Invisibility detection",
          "Ignore dialogue pause", "Drain HP on death", "Familiar",
          "Physical mirror", "Reflect specified effect", "Reflect spell level",
          "Spell turning", "Spell deflection", "Reflect spell school",
          "Reflect spell type", "Protection from spell school",
          "Protection from spell type", "Protection from spell",
          "Reflect specified spell", "Minimum HP", "Power word, kill",
          "Power word, stun", "Imprisonment", "Freedom", "Maze", "Select spell",
          "Play visual effect", "Level drain", "Power word, sleep",
          "Stoneskin effect", "Attack roll penalty",
          "Remove spell school protections", "Remove spell type protections",
          "Teleport field", "Spell school deflection", "Restoration",
          "Detect magic", "Spell type deflection", "Spell school turning",
          "Spell type turning", "Remove protection by school",
          "Remove protection by type", "Time stop", "Creature RGB color fade",
          "Show visual effect", "Snilloc's snowball swarm", "Show casting glow",
          "Chill touch", "Magical stone", "All saving throws bonus",
          "Slow poison", "Summon creature 2", "Vampiric touch",
          "Show visual overlay", "Animate dead", "Prayer", "Bad prayer",
          "Summon creature 3", "Beltyn's burning blood", "Summon shadow",
          "Recitation", "Bad recitation", "Lich touch", "Sol's searing orb",
          "Bonus AC vs. weapons", "Dispel specific spell", "Salamander aura",
          "Umber hulk gaze", "Zombie lord aura",
          "Immunity to specific resource", "Summon creatures with cloud",
          "Hide creature", "Immunity to effect and string", "Pomab images",
          "Evil turn undead", "Static charge", "Cloak of fear",
          "Movement rate modifier", "Cure confusion", "Eye of the mind",
          "Eye of the sword", "Eye of the mage", "Eye of venom",
          "Eye of the spirit", "Eye of fortitude", "Eye of stone",
          "Remove seven eyes", "Remove effect by type", "Soul eater",
          "Shroud of flame", "Animal rage", "Turn undead", "Vitriolic sphere",
          "Hide hit points", "Float text", "Mace of disruption", "Force sleep",
          "Ranger tracking", "Immunity to sneak attack", "Set status",
          "Dragon gem cutscene", "Display spell immunity string",
          "Rod of smiting", "Rest", "Beholder dispel magic", "Harpy wail",
          "Jackalwere gaze", "Set global variable"};
        s_poricon = new String[]{"Charm", "Dire charm", "Rigid thinking",
          "Confused", "Berserk", "Intoxicated", "Poisoned", "Nauseated",
          "Blind", "Protection from evil", "Protection from petrification",
          "Protection from normal missiles", "Magic armor", "Held", "Sleep",
          "Shielded", "Protection from fire", "Blessed", "Chant", "Free action",
          "Barkskin", "Strength", "Heroism", "Invulnerable",
          "Protection from acid", "Protection from cold", "Resist fire/cold",
          "Protection from electricity", "Protection from magic",
          "Protection from undead", "Protection from poison", "Nondetection",
          "Good luck", "Bad luck", "Silenced", "Cursed", "Panic", "Resist fear",
          "Haste", "Fatigue", "Bard song", "Slow", "Regenerate", "Nauseous",
          "Stun", "Ghost armor", "Stoneskin", "Hopelessness", "Courage",
          "Friends", "Hope", "Malison", "Spirit armor", "Domination",
          "Feeblemind", "Tenser's transformation", "Mind blank", "Aid",
          "Find traps", "Draw upon holy might", "Miscast magic",
          "Strength of one", "Prayer", "Defensive harmony", "Recitation",
          "Champion's strength", "Chaotic commands",
          "Righteous wrath of the faithful", "Phased", "Pain",
          "Impervious sanctity of mind", "Petrified", "Iron body",
          "Animal rage", "Exaltation", "Cat's grace", "Blood rage",
          "Ballad of three heroes", "Tale of curran strongheart",
          "Tymora's melody", "Song of kaudies", "Siren's yearning",
          "War chant of sith", "Deaf", "Armor of faith"};
        break;

      case ResourceFactory.ID_BG2:
      case ResourceFactory.ID_BG2TOB:
      case ResourceFactory.ID_BGEE:
      case ResourceFactory.ID_UNKNOWNGAME: // Default list
        s_effname = new String[]{"AC bonus", "Modify attacks per round",
          "Cure sleep", "Berserk", "Cure berserk", "Charm creature",
          "Charisma bonus", "Set color", "Set color glow solid",
          "Set color glow pulse", "Constitution bonus", "Cure poison", "Damage",
          "Kill target", "Defrost", "Dexterity bonus", "Haste",
          "Current HP bonus", "Maximum HP bonus", "Intelligence bonus",
          "Invisibility", "Lore bonus", "Luck bonus", "Reset morale", "Panic",
          "Poison", "Remove curse", "Acid resistance bonus",
          "Cold resistance bonus", "Electricity resistance bonus",
          "Fire resistance bonus", "Magic damage resistance bonus",
          "Raise dead", "Save vs. death bonus", "Save vs. wand bonus",
          "Save vs. polymorph bonus", "Save vs. breath bonus",
          "Save vs. spell bonus", "Silence", "Sleep", "Slow", "Sparkle",
          "Bonus wizard spells", "Stone to flesh", "Strength bonus", "Stun",
          "Cure stun", "Remove invisibility", "Vocalize", "Wisdom bonus",
          "Character color pulse", "Character tint solid",
          "Character tint bright", "Animation change", "Base THAC0 bonus",
          "Slay", "Reverse alignment", "Change alignment", "Dispel effects",
          "Move silently bonus", "Casting failure", "Unknown (3D)",
          "Bonus priest spells", "Infravision", "Remove infravision", "Blur",
          "Translucency", "Summon creature", "Unsummon creature",
          "Nondetection", "Remove nondetection", "Change gender",
          "Change AI type", "Attack damage bonus", "Blindness",
          "Cure blindness", "Feeblemindedness", "Cure feeblemindedness",
          "Disease", "Cure disease", "Deafness", "Cure deafness",
          "Set AI script", "Immunity to projectile",
          "Magical fire resistance bonus", "Magical cold resistance bonus",
          "Slashing resistance bonus", "Crushing resistance bonus",
          "Piercing resistance bonus", "Missile resistance bonus",
          "Open locks bonus", "Find traps bonus", "Pick pockets bonus",
          "Fatigue bonus", "Intoxication bonus", "Tracking bonus",
          "Change level", "Exceptional strength bonus", "Regeneration",
          "Modify duration", "Protection from creature type",
          "Immunity to effect", "Immunity to spell level", "Change name",
          "XP bonus", "Remove gold", "Morale break", "Change portrait",
          "Reputation bonus", "Paralyze", "Retreat from", "Create weapon",
          "Remove item", "Equip weapon", "Dither", "Detect alignment",
          "Detect invisible", "Clairvoyance", "Show creatures", "Mirror image",
          "Immunity to weapons", "Visual animation effect",
          "Create inventory item", "Remove inventory item", "Teleport",
          "Unlock", "Movement rate bonus", "Summon monsters", "Confusion",
          "Aid (non-cumulative)", "Bless (non-cumulative)",
          "Chant (non-cumulative)", "Draw upon holy might (non-cumulative)",
          "Luck (non-cumulative)", "Petrification", "Polymorph",
          "Force visible", "Bad chant (non-cumulative)",
          "Set animation sequence", "Display string", "Casting glow",
          "Lighting effects", "Display portrait icon", "Create item in slot",
          "Disable button", "Disable spellcasting", "Cast spell", "Learn spell",
          "Cast spell at point", "Identify", "Find traps", "Replace self",
          "Play movie", "Sanctuary", "Entangle overlay", "Minor globe overlay",
          "Protection from normal missiles overlay", "Web effect",
          "Grease overlay", "Mirror image effect", "Remove sanctuary",
          "Remove fear", "Remove paralysis", "Free action",
          "Remove intoxication", "Pause caster", "Magic resistance bonus",
          "Missile THAC0 bonus", "Remove creature", "Prevent portrait icon",
          "Play damage animation", "Give innate ability", "Remove spell",
          "Poison resistance bonus", "Play sound", "Hold creature",
          "Movement rate bonus 2", "Use EFF file", "THAC0 vs. type bonus",
          "Damage vs. type bonus", "Disallow item", "Disallow item type",
          "Apply effect on equip item", "Apply effect on equip type",
          "No collision detection", "Hold creature 2", "Move creature",
          "Set local variable", "Increase spells cast per round",
          "Increase casting speed factor", "Increase attack speed factor",
          "Casting level bonus", "Find familiar",
          "Invisibility detection", "Ignore dialogue pause",
          "Drain HP on death", "Familiar", "Physical mirror",
          "Reflect specified effect", "Reflect spell level", "Spell turning",
          "Spell deflection", "Reflect spell school", "Reflect spell type",
          "Protection from spell school", "Protection from spell type",
          "Protection from spell", "Reflect specified spell", "Minimum HP",
          "Power word, kill", "Power word, stun", "Imprisonment", "Freedom",
          "Maze", "Select spell", "Play visual effect", "Level drain",
          "Power word, sleep", "Stoneskin effect", "Attack roll penalty",
          "Remove spell school protections", "Remove spell type protections",
          "Teleport field", "Spell school deflection", "Restoration",
          "Detect magic", "Spell type deflection", "Spell school turning",
          "Spell type turning", "Remove protection by school",
          "Remove protection by type", "Time stop", "Cast spell on condition",
          "Modify proficiencies", "Create contingency", "Wing buffet",
          "Project image", "Set image type", "Disintegrate", "Farsight",
          "Remove portrait icon", "Control creature", "Cure confusion",
          "Drain item charges", "Drain wizard spells", "Check for berserk",
          "Berserk effect", "Attack nearest creature", "Melee hit effect",
          "Ranged hit effect", "Maximum damage each hit", "Change bard song",
          "Set trap", "Set automap note", "Remove automap note",
          "Create item (days)", "Spell sequencer", "Create spell sequencer",
          "Activate spell sequencer", "Spell trap", "Unknown (104)",
          "Wondrous recall", "Visual range bonus", "Backstab bonus",
          "Drop item", "Set global variable", "Remove protection from spell",
          "Disable display string", "Clear fog of war", "Shake screen",
          "Unpause caster", "Disable creature", "Use EFF file on condition",
          "Zone of sweet air", "Phase", "Hide in shadows bonus",
          "Detect illusions bonus", "Set traps bonus", "THAC0 bonus",
          "Enable button", "Wild magic", "Wild surge bonus",
          "Modify script state", "Use EFF file as curse", "Melee THAC0 bonus",
          "Melee weapon damage bonus", "Missile weapon damage bonus",
          "Remove feet circle", "Fist THAC0 bonus", "Fist damage bonus",
          "Change title", "Disable visual effects", "Immunity to backstab",
          "Set persistent AI", "Set existence delay", "Disable permanent death",
          "Immunity to specific animation", "Immunity to turn undead",
          "Pocket plane", "Chaos shield effect", "Modify collision behavior",
          "Critical threat range bonus", "Can use any item",
          "Backstab every hit", "Mass raise dead", "Off-hand THAC0 bonus",
          "Main hand THAC0 bonus", "Tracking", "Immunity to tracking",
          "Set variable", "Immunity to time stop", "Wish",
          "Immunity to sequester", "High-level ability", "Stoneskin protection",
          "Remove animation", "Rest", "Haste 2", "Unknown (13E)",
          "Restrict item", "Change weather", "Remove effects by resource"};
        s_poricon = new String[]{"Charm", "Dire charm", "Rigid thinking",
          "Confused", "Berserk", "Intoxicated", "Poisoned", "Nauseated",
          "Blind", "Protection from evil", "Protection from petrification",
          "Protection from normal missiles", "Magic armor", "Held", "Sleep",
          "Shielded", "Protection from fire", "Blessed", "Chant", "Free action",
          "Barkskin", "Strength", "Heroism", "Invulnerable",
          "Protection from acid", "Protection from cold", "Resist fire/cold",
          "Protection from electricity", "Protection from magic",
          "Protection from undead", "Protection from poison", "Nondetection",
          "Good luck", "Bad luck", "Silenced", "Cursed", "Panic", "Resist fear",
          "Haste", "Fatigue", "Bard song", "Slow", "Regenerate", "Domination",
          "Hopelessness", "Greater malison", "Spirit armor", "Chaos",
          "Feeblemind", "Defensive harmony", "Champion's strength", "Dying",
          "Mind shield", "Level drain", "Polymorph self", "Stun",
          "Regeneration", "Perception", "Master thievery", "Energy drain",
          "Holy power", "Cloak of fear", "Iron skins", "Magic resistance",
          "Righteous magic", "Spell turning", "Repulsing undead",
          "Spell deflection", "Fire shield (red)", "Fire shield (blue)",
          "Protection from normal weapons", "Protection from magic weapons",
          "Tenser's transformation", "Protection from magic energy",
          "Mislead", "Contingency", "Protection from the elements",
          "Projected image", "Maze", "Imprisonment", "Stoneskin", "Kai",
          "Called shot", "Spell failure", "Offensive stance",
          "Defensive stance", "Intelligence drained", "Regenerating", "Talking",
          "Shopping", "Negative plane protection", "Ability score drained",
          "Spell sequencer", "Protection from energy", "Magnetized",
          "Able to poison weapons", "Setting trap", "Glass dust",
          "Blade barrier", "Death ward", "Doom", "Decaying", "Acid", "Vocalize",
          "Mantle", "Miscast magic", "Lower resistance", "Spell immunity",
          "True seeing", "Detecting traps", "Improved haste", "Spell trigger",
          "Deaf", "Enfeebled", "Infravision", "Friends",
          "Shield of the archons", "Spell trap", "Absolute immunity",
          "Improved mantle", "Farsight", "Globe of invulnerability",
          "Minor globe of invulnerability", "Spell shield", "Polymorphed",
          "Otiluke's resilient sphere", "Nauseous", "Ghost armor",
          "Glitterdust", "Webbed", "Unconscious", "Mental combat",
          "Physical mirror", "Repulse undead", "Chaotic commands",
          "Draw upon holy might", "Strength of one", "Bleeding",
          "Barbarian rage", "Boon of lathander", "Storm shield", "Enraged",
          "Stunning blow", "Quivering palm", "Entangled", "Grease", "Smite",
          "Hardiness", "Power attack", "Whirlwind attack",
          "Greater whirlwind attack", "Magic flute", "Critical strike",
          "Greater deathblow", "Deathblow", "Avoid death", "Assassination",
          "Evasion", "Greater evasion", "Improved alacrity",
          "Aura of flaming death", "Globe of blades", "Improved chaos shield",
          "Chaos shield", "Fire elemental transformation",
          "Earth elemental transformation"};
        break;

      case ResourceFactory.ID_ICEWIND2:
        s_effname = new String[]{"AC bonus", "Modify attacks per round",
          "Cure sleep", "Berserk", "Cure berserk", "Charm creature",
          "Charisma bonus", "Set color", "Set color glow solid",
          "Set color glow pulse", "Constitution bonus", "Cure poison", "Damage",
          "Kill target", "Defrost", "Dexterity bonus", "Haste",
          "Current HP bonus", "Maximum HP bonus", "Intelligence bonus",
          "Invisibility", "Knowledge arcana", "Luck bonus", "Morale bonus",
          "Panic", "Poison", "Remove curse", "Acid resistance bonus",
          "Cold resistance bonus", "Electricity resistance bonus",
          "Fire resistance bonus", "Magic damage resistance bonus",
          "Raise dead", "Fortitude save bonus", "Reflex save bonus",
          "Will save bonus", "Unknown (24)", "Unknown (25)", "Silence", "Sleep",
          "Slow", "Sparkle", "Bonus wizard spells", "Stone to flesh",
          "Strength bonus", "Stun", "Cure stun", "Remove invisibility",
          "Vocalize", "Wisdom bonus", "Character color pulse",
          "Character tint solid", "Character tint bright", "Animation change",
          "Base attack bonus", "Slay", "Reverse alignment", "Change alignment",
          "Dispel effects", "Move silently bonus", "Casting failure", "Alchemy",
          "Bonus priest spells", "Infravision", "Remove infravision", "Blur",
          "Translucency", "Summon creature", "Unsummon creature",
          "Nondetection", "Remove nondetection", "Change gender",
          "Change AI type", "Attack damage bonus", "Blindness",
          "Cure blindness", "Feeblemindedness", "Cure feeblemindedness",
          "Disease", "Cure disease", "Deafness", "Cure deafness",
          "Set AI script", "Immunity to projectile",
          "Magical fire resistance bonus", "Magical cold resistance bonus",
          "Slashing resistance bonus", "Crushing resistance bonus",
          "Piercing resistance bonus", "Missile resistance bonus",
          "Open locks bonus", "Find traps bonus", "Pick pockets bonus",
          "Fatigue bonus", "Intoxication bonus", "Tracking bonus",
          "Change level", "Exceptional strength bonus", "Regeneration",
          "Modify duration", "Protection from creature type",
          "Immunity to effect", "Immunity to spell level", "Change name",
          "XP bonus", "Remove gold", "Morale break", "Change portrait",
          "Reputation bonus", "Paralyze", "Retreat from", "Create weapon",
          "Remove item", "Equip weapon", "Dither", "Detect alignment",
          "Detect invisible", "Clairvoyance", "Show creatures", "Mirror image",
          "Immunity to weapons", "Visual animation effect",
          "Create inventory item", "Remove inventory item", "Teleport",
          "Unlock", "Movement rate bonus", "Summon monsters", "Confusion",
          "Aid (non-cumulative)", "Bless (non-cumulative)",
          "Chant (non-cumulative)", "Draw upon holy might (non-cumulative)",
          "Luck (non-cumulative)", "Petrification", "Polymorph",
          "Force visible", "Bad chant (non-cumulative)",
          "Set animation sequence", "Display string", "Casting glow",
          "Lighting effects", "Display portrait icon", "Create item in slot",
          "Disable button", "Disable spellcasting", "Cast spell", "Learn spell",
          "Cast spell at point", "Identify", "Find traps", "Replace self",
          "Play movie", "Sanctuary", "Entangle overlay", "Minor globe overlay",
          "Protection from normal missiles overlay", "Web effect",
          "Grease overlay", "Mirror image effect", "Remove sanctuary",
          "Remove fear", "Remove paralysis", "Reset movement rate",
          "Remove intoxication", "Pause caster", "Magic resistance bonus",
          "Missile attack bonus", "Remove creature", "Prevent portrait icon",
          "Play damage animation", "Give innate ability", "Remove spell",
          "Poison resistance bonus", "Play sound", "Hold creature",
          "Movement rate penalty", "Use EFF file", "THAC0 vs. type bonus",
          "Damage vs. type bonus", "Disallow item", "Disallow item type",
          "Apply effect on equip item", "Apply effect on equip type",
          "No collision detection", "Hold creature 2", "Move creature",
          "Set local variable", "Increase spells cast per round",
          "Increase casting speed factor", "Increase attack speed factor",
          "Casting level bonus", "Find familiar", "Invisibility detection",
          "Ignore dialogue pause", "Drain HP on death", "Familiar",
          "Physical mirror", "Reflect specified effect", "Reflect spell level",
          "Spell turning", "Spell deflection", "Reflect spell school",
          "Reflect spell type", "Protection from spell school",
          "Protection from spell type", "Protection from spell",
          "Reflect specified spell", "Minimum HP", "Power word, kill",
          "Power word, stun", "Imprisonment", "Freedom", "Maze", "Select spell",
          "Play visual effect", "Level drain", "Power word, sleep",
          "Stoneskin effect", "Attack roll penalty",
          "Remove spell school protections", "Remove spell type protections",
          "Teleport field", "Spell school deflection", "Cure level drain",
          "Detect magic", "Spell type deflection", "Spell school turning",
          "Spell type turning", "Remove protection by school",
          "Remove protection by type", "Time stop", "Creature RGB color fade",
          "Show visual effect", "Snilloc's snowball swarm", "Show casting glow",
          "Chill touch", "Magical stone", "All saving throws bonus",
          "Slow poison", "Summon creature 2", "Vampiric touch",
          "Show visual overlay", "Animate dead", "Prayer", "Bad prayer",
          "Summon creature 3", "Beltyn's burning blood", "Summon shadow",
          "Recitation", "Bad recitation", "Lich touch", "Sol's searing orb",
          "Bonus AC vs. weapons", "Dispel specific spell", "Salamander aura",
          "Umber hulk gaze", "Zombie lord aura",
          "Immunity to specific resource", "Summon creatures with cloud",
          "Hide creature", "Immunity to effect and resource", "Pomab images",
          "Evil turn undead", "Static charge", "Cloak of fear",
          "Movement rate modifier", "Cure confusion", "Eye of the mind",
          "Eye of the sword", "Eye of the mage", "Eye of venom",
          "Eye of the spirit", "Eye of fortitude", "Eye of stone",
          "Remove seven eyes", "Remove effect by type", "Soul eater",
          "Shroud of flame", "Animal rage", "Turn undead", "Vitriolic sphere",
          "Hide hit points", "Float text", "Mace of disruption", "Force sleep",
          "Ranger tracking", "Immunity to sneak attack", "Set status",
          "Dragon gem cutscene", "Display spell immunity string",
          "Rod of smiting", "Rest", "Beholder dispel magic", "Harpy wail",
          "Jackalwere gaze", "Set global variable", "Hide in shadows bonus",
          "Use magic device bonus", "Unknown (12B)", "Unknown (12C)",
          "Unknown (12D)", "Unknown (12E)", "Unknown (12F)", "Unknown (130)",
          "Unknown (131)", "Unknown (132)", "Unknown (133)", "Unknown (134)",
          "Unknown (135)", "Unknown (136)", "Unknown (137)", "Unknown (138)",
          "Unknown (139)", "Unknown (13A)", "Unknown (13B)", "Unknown (13C)",
          "Unknown (13D)", "Unknown (13E)", "Unknown (13F)", "Unknown (140)",
          "Unknown (141)", "Unknown (142)", "Unknown (143)", "Unknown (144)",
          "Unknown (145)", "Unknown (146)", "Unknown (147)", "Unknown (148)",
          "Unknown (149)", "Unknown (14A)", "Unknown (14B)", "Unknown (14C)",
          "Unknown (14D)", "Unknown (14E)", "Unknown (14F)", "Unknown (150)",
          "Unknown (151)", "Unknown (152)", "Unknown (153)", "Unknown (154)",
          "Unknown (155)", "Unknown (156)", "Unknown (157)", "Unknown (158)",
          "Unknown (159)", "Unknown (15A)", "Unknown (15B)", "Unknown (15C)",
          "Unknown (15D)", "Unknown (15E)", "Unknown (15F)", "Unknown (160)",
          "Unknown (161)", "Unknown (162)", "Unknown (163)", "Unknown (164)",
          "Unknown (165)", "Unknown (166)", "Unknown (167)", "Unknown (168)",
          "Unknown (169)", "Unknown (16A)", "Unknown (16B)", "Unknown (16C)",
          "Unknown (16D)", "Unknown (16E)", "Unknown (16F)", "Unknown (170)",
          "Unknown (171)", "Unknown (172)", "Unknown (173)", "Unknown (174)",
          "Unknown (175)", "Unknown (176)", "Unknown (177)", "Unknown (178)",
          "Unknown (179)", "Unknown (17A)", "Unknown (17B)", "Unknown (17C)",
          "Unknown (17D)", "Unknown (17E)", "Unknown (17F)", "Unknown (180)",
          "Unknown (181)", "Unknown (182)", "Unknown (183)", "Unknown (184)",
          "Unknown (185)", "Unknown (186)", "Unknown (187)", "Unknown (188)",
          "Unknown (189)", "Unknown (18A)", "Unknown (18B)", "Unknown (18C)",
          "Unknown (18D)", "Unknown (18E)", "Unknown (18F)", "Hopelessness",
          "Protection from evil", "Apply effects list", "Armor of faith",
          "Nausea", "Enfeeblement", "Fire shield", "Death ward", "Holy power",
          "Righteous wrath of the faithful", "Summon friendly creature",
          "Summon hostile creature", "Control creature", "Run visual effect",
          "Otiluke's resilient sphere", "Barkskin", "Bleeding wounds",
          "Area effect using effects list", "Free action", "Unconsciousness",
          "Death magic", "Entropy shield", "Storm shell",
          "Protection from the elements", "Hold undead", "Control undead",
          "Aegis", "Executioner's eyes", "Banish", "Apply effects list on hit",
          "Projectile type using effects list", "Energy drain",
          "Tortoise shell", "Blink", "Persistent using effects list",
          "Day blindness", "Damage reduction", "Disguise", "Heroic inspiration",
          "Prevent AI slowdown", "Barbarian rage", "Force slow", "Cleave",
          "Protection from arrows", "Tenser's transformation", "Slippery mind",
          "Smite evil", "Restoration", "Alicorn lance", "Call lightning",
          "Globe of invulnerability", "Lower resistance", "Bane",
          "Power attack", "Expertise", "Arterial strike", "Hamstring",
          "Rapid shot", "Unknown (1CA)", "Unknown (1CB)"};
        s_poricon = new String[]{"Charmed", "", "", "Confused", "Berserk",
          "Intoxicated", "Poisoned", "Diseased", "Blind",
          "Protection from evil", "Protection from petrification",
          "Protection from normal missiles", "Armor", "Held", "Asleep",
          "Shield", "Protection from fire", "Bless", "Chant", "Free action",
          "Barkskin", "Strength", "Heroism", "Spell invulnerability",
          "Protection from acid", "Protection from cold", "",
          "Protection from electricity", "Protection from magic",
          "Protection from undead", "Protection from poison", "Undetectable",
          "Good luck", "Bad luck", "Silenced", "Cursed", "Panic", "Resist fear",
          "Hasted", "Fatigued", "Bard song", "Slowed", "Regenerating",
          "Nauseous", "Stunned", "Ghost armor", "Stoneskin", "Hopelessness",
          "Courage", "Friends", "Hope", "Malison", "Spirit armor", "Dominated",
          "Feebleminded", "Tenser's transformation", "Mind blank", "Aid",
          "Find traps", "Draw upon holy might", "Miscast magic",
          "Strength of one", "Prayer", "Defensive harmony", "Recitation",
          "Champion's strength", "Chaotic commands",
          "Righteous wrath of the faithful", "Phased", "Pain",
          "Impervious sanctity of mind", "Petrified", "Iron body",
          "Animal rage", "Exaltation", "Cat's grace", "Blood rage",
          "Ballad of three heroes", "Tale of curran strongheart",
          "Tymora's melody", "Song of kaudies", "Siren's yearning",
          "War chant of sith", "Deaf", "Armor of faith", "Bleeding wound",
          "Holy power", "Death ward", "Unconscious", "Iron skins",
          "Enfeeblement", "Sanctuary", "Entangle",
          "Protection from the elements", "Grease", "Web",
          "Minor globe of invulnerability", "Globe of invulnerability",
          "Shroud of flame", "Antimagic shell", "Otiluke's resilient sphere",
          "Intelligence drained", "Cloak of fear", "Entropy shield",
          "Insect plague", "Storm shell", "Shield of lathander",
          "Greater shield of lathander", "Seven eyes", "Blur", "Invisibility",
          "Barbarian rage", "Called shot", "Defensive spin",
          "Maximized attacks", "Offensive spin", "Envenom weapon",
          "Unconscious", "Doom", "Aegis", "Executioner's eyes",
          "Fire shield (red)", "Fire shield (blue)", "Energy drained",
          "Faerie fire", "Tortoise shell", "Spell shield",
          "Negative energy protection", "Aura of vitality", "Death armor",
          "Blink", "Vipergout", "Mind fog", "", "Stunning fist",
          "Quivering palm", "Gram's paradox", "Blindness", "Heroic inspiration",
          "Vocalize", "Despair", "Ilmater's endurance", "Destructive blow",
          "Master thievery", "Improved invisibility"};
        break;

      default:
        s_effname = new String[0];
        s_poricon = new String[0];
    }
  }

  public String[] getEffectNameArray()
  {
    return s_effname;
  }

  public int makeEffectStruct(Datatype parent, byte buffer[], int offset, List<StructEntry> s,
                              int effectType, boolean isV1) throws Exception
  {
    if (buffer != null && offset >= 0 && s != null && effectType >= 0) {
      int param1 = Byteconvert.convertInt(buffer, offset);
      int param2 = Byteconvert.convertInt(buffer, offset + 4);

      // setting param1 & param2
      String restype = makeEffectParams(parent, buffer, offset, s, effectType, isV1);
      offset += 8;

      // setting common fields #1 ("Timing mode" ... "Probability2")
      offset = makeEffectCommon1(buffer, offset, s, isV1);

      // setting Resource field
      offset = makeEffectResource(parent, buffer, offset, s, effectType, restype, param1, param2);

      // setting common fields #2 ("Dice" ... "Save bonus")
      offset = makeEffectCommon2(buffer, offset, s, isV1);

      // setting Parameter 2.5 field
      offset = makeEffectParam25(parent, buffer, offset, s, effectType, restype, param1, param2);

      return offset;
    } else
      throw new Exception("Invalid parameters specified");
  }


  private String makeEffectParams(Datatype parent, byte buffer[], int offset, List<StructEntry> s,
                                  int effectType, boolean isV1)
  {
    final int initSize = s.size();
    final int gameid = ResourceFactory.getGameID();

    // Processing effects common to all supported game engines
    String restype = makeEffectParamsGeneric(parent, buffer, offset, s, effectType, isV1);

    // Processing game specific effects
    if (s.size() == initSize) {
      if (gameid == ResourceFactory.ID_BG1 ||
          gameid == ResourceFactory.ID_BG1TOTSC ||
          gameid == ResourceFactory.ID_DEMO) {
        restype = makeEffectParamsBG1(parent, buffer, offset, s, effectType, isV1);
      } else if (gameid == ResourceFactory.ID_TORMENT) {
        restype = makeEffectParamsPST(parent, buffer, offset, s, effectType, isV1);
      } else if (gameid == ResourceFactory.ID_ICEWIND ||
                 gameid == ResourceFactory.ID_ICEWINDHOW ||
                 gameid == ResourceFactory.ID_ICEWINDHOWTOT) {
        restype = makeEffectParamsIWD(parent, buffer, offset, s, effectType, isV1);
      } else if (gameid == ResourceFactory.ID_BG2 ||
                 gameid == ResourceFactory.ID_BG2TOB ||
                 gameid == ResourceFactory.ID_BGEE) {
        restype = makeEffectParamsBG2(parent, buffer, offset, s, effectType, isV1);
      } else if (gameid == ResourceFactory.ID_ICEWIND2) {
        restype = makeEffectParamsIWD2(parent, buffer, offset, s, effectType, isV1);
      }
    }

    // failsafe initialization
    if (s.size() == initSize) {
      s.add(new Unknown(buffer, offset, 4));
      s.add(new Unknown(buffer, offset + 4, 4));
    }

    return restype;
  }

  private String makeEffectParamsGeneric(Datatype parent, byte buffer[], int offset, List<StructEntry> s,
                                         int effectType, boolean isV1)
  {
    String restype = null;
    int gameid = ResourceFactory.getGameID();

    switch (effectType) {
      case 0x5: // Charm creature (CGameEffectCharm)
        s.add(new IdsBitmap(buffer, offset, 4, "Creature type", "GENERAL.IDS"));
        s.add(new Flag(buffer, offset + 4, 4, "Charm flags",
          new String[]{"No flags set", "Turn hostile afterward", "Dire charm",
                       "Controlled by cleric"}));
        break;

      case 0x6: // Charisma bonus (CGameEffectCHR)
      case 0xA: // Constitution bonus (CGameEffectCON)
      case 0x13: // Intelligence bonus (CGameEffectINT)
      case 0x1B: // Acid resistance bonus (CGameEffectResistAcid)
      case 0x1C: // Cold resistance bonus (CGameEffectResistCold)
      case 0x1D: // Electricity resistance bonus (CGameEffectResistElectricity)
      case 0x1E: // Fire resistance bonus (CGameEffectResistFire)
      case 0x1F: // Magic damage resistance bonus (CGameEffectResistMagic)
      case 0x21: // Save vs. death bonus (CGameEffectSaveVsDeath) / Fortitude save bonus
      case 0x22: // Save vs. wand bonus (CGameEffectSaveVsWands) / Reflex save bonus
      case 0x23: // Save vs. polymorph bonus (CGameEffectSaveVsPoly) / Will save bonus
      case 0x24: // Save vs. breath bonus (CGameEffectSaveVsBreath)
      case 0x25: // Save vs. spell bonus (CGameEffectSaveVsSpell)
      case 0x31: // Wisdom bonus (CGameEffectWIS)
      case 0x36: // Base THAC0 bonus (CGameEffectThac0) / Base attack bonus
      case 0x3B: // Stealth bonus / Move silently bonus (CGameEffectSkillStealth)
      case 0x54: // Magical fire resistance bonus (CGameEffectResistMagicFire)
      case 0x55: // Magical cold resistance bonus (CGameEffectResistMagicCold)
      case 0x56: // Slashing resistance bonus (CGameEffectResistSlashing)
      case 0x57: // Crushing resistance bonus (CGameEffectResistCrushing)
      case 0x58: // Piercing resistance bonus (CGameEffectResistPiercing)
      case 0x59: // Missile resistance bonus (CGameEffectResistMissile)
      case 0x5A: // Open locks bonus (CGameEffectSkillLockPicking)
      case 0x5B: // Find traps bonus (CGameEffectSkillTraps)
      case 0x5C: // Pick pockets bonus (CGameEffectSkillPickPocket)
      case 0x5D: // Fatigue bonus (CGameEffectFatigue)
      case 0x5E: // Intoxication bonus (CGameEffectIntoxication)
      case 0x5F: // Tracking bonus (CGameEffectSkillTracking)
      case 0x60: // Change level (CGameEffectLevel)
      case 0x61: // Exceptional strength bonus (CGameEffectSTRExtra)
      case 0x68: // XP bonus (CGameEffectXP)
      case 0x69: // Remove gold (CGameEffectGold)
      case 0x6A: // Morale break (CGameEffectMoraleBreak)
      case 0x6C: // Reputation bonus (CGameEffectReputation)
      case 0x7E: // Movement rate bonus (CGameEffectMovementRate)
      case 0xA7: // Missile THAC0 bonus (CGameEffectMissileTHAC0Bonus) / Missile attack bonus
      case 0xB0: // Movement rate bonus 2 (CGameEffectMovementRate) / Movement rate penalty
        s.add(new DecNumber(buffer, offset, 4, "Value"));
        s.add(new Bitmap(buffer, offset + 4, 4, "Modifier type", s_inctype));
        break;

      case 0x7: // Set color (CGameEffectColorChange)
        s.add(new ColorValue(buffer, offset, 4, "Color"));
        s.add(new HashBitmap(buffer, offset + 4, 4, "Location", m_colorloc));
        break;

      case 0x8: // Set color glow solid (CGameEffectColorGlowSolid)
        s.add(new Unknown(buffer, offset, 1));
        s.add(new UnsignDecNumber(buffer, offset + 1, 1, "Red"));
        s.add(new UnsignDecNumber(buffer, offset + 2, 1, "Green"));
        s.add(new UnsignDecNumber(buffer, offset + 3, 1, "Blue"));
        s.add(new HashBitmap(buffer, offset + 4, 4, "Location", m_colorloc));
        break;

      case 0x9: // Set color glow pulse (CGameEffectColorGlowPulse)
        s.add(new Unknown(buffer, offset, 1));
        s.add(new UnsignDecNumber(buffer, offset + 1, 1, "Red"));
        s.add(new UnsignDecNumber(buffer, offset + 2, 1, "Green"));
        s.add(new UnsignDecNumber(buffer, offset + 3, 1, "Blue"));
        s.add(new HashBitmap(buffer, offset + 4, 2, "Location", m_colorloc));
        s.add(new DecNumber(buffer, offset + 6, 2, "Cycle speed"));
        break;

      case 0xD: // Kill target (CGameEffectDeath)
        s.add(new Bitmap(buffer, offset, 4, "Display text?", s_yesno));
        s.add(new Flag(buffer, offset + 4, 4, "Death type",
          new String[]{"Acid", "Burning", "Crushed", "Normal", "Exploding",
                       "Stoned", "Freezing", "Exploding stoned",
                       "Exploding freezing", "Electrified", "Disintegration"}));
        break;

      case 0x10: // Haste (CGameEffectHaste)
        s.add(new Unknown(buffer, offset, 4));
        s.add(new Bitmap(buffer, offset + 4, 4, "Haste type",
          new String[]{"Normal", "Improved", "Movement rate only"}));
        break;

      case 0x12: // Maximum HP bonus (CGameEffectHitPoints)
        s.add(new DecNumber(buffer, offset, 4, "Value"));
        s.add(new Bitmap(buffer, offset + 4, 4, "Modifier type",
          new String[]{"Increment", "Set", "Set % of",
                       "Increment, don't update current HP",
                       "Set, don't update current HP",
                       "Set % of, don't update current HP"}));
        break;

      case 0x14: // Invisibility (CGameEffectInvisible)
        s.add(new Unknown(buffer, offset, 4));
        s.add(new Bitmap(buffer, offset + 4, 4, "Invisibility type",
          new String[]{"Normal", "Improved"}));
        break;

      case 0x15: // Lore bonus (CGameEffectLore) / Knowledge arcana
        s.add(new DecNumber(buffer, offset, 4, "Value"));
        s.add(new Bitmap(buffer, offset + 4, 4, "Modifier type",
          new String[]{"Increment", "Set", "Mastery"}));
        break;

      case 0x29: // Sparkle (CGameEffectSparkle)
        s.add(new Bitmap(buffer, offset, 4, "Color",
          new String[]{"", "Black", "Blue", "Chromatic", "Gold", "Green",
                       "Purple", "Red", "White", "Ice", "Stone", "Magenta",
                       "Orange"}));
        s.add(new Bitmap(buffer, offset + 4, 4, "Particle effect",
          new String[]{"", "Explosion", "Swirl", "Shower"}));
        break;

      case 0x2A: // Bonus wizard spells (CGameEffectSpellMemorizationMage)
        s.add(new DecNumber(buffer, offset, 4, "# spells to add"));
        s.add(new Flag(buffer, offset + 4, 4, "Spell levels",
          new String[]{"Double spells", "Level 1", "Level 2", "Level 3",
                       "Level 4", "Level 5", "Level 6", "Level 7", "Level 8",
                       "Level 9"}));
        break;

      case 0x32: // Character color pulse (CGameEffectSingleColorPulseAll)
        s.add(new Unknown(buffer, offset, 1));
        s.add(new UnsignDecNumber(buffer, offset + 1, 1, "Red"));
        s.add(new UnsignDecNumber(buffer, offset + 2, 1, "Green"));
        s.add(new UnsignDecNumber(buffer, offset + 3, 1, "Blue"));
        s.add(new Unknown(buffer, offset + 4, 2));
        s.add(new DecNumber(buffer, offset + 6, 2, "Cycle speed"));
        break;

      case 0x33: // Character tint solid (CGameEffectColorTintSolid)
      case 0x34: // Character tint bright (CGameEffectColorLightSolid)
        s.add(new Unknown(buffer, offset, 1));
        s.add(new UnsignDecNumber(buffer, offset + 1, 1, "Red"));
        s.add(new UnsignDecNumber(buffer, offset + 2, 1, "Green"));
        s.add(new UnsignDecNumber(buffer, offset + 3, 1, "Blue"));
        s.add(new HashBitmap(buffer, offset + 4, 2, "Location", m_colorloc));
        s.add(new Unknown(buffer, offset + 6, 2));
        break;

      case 0x35: // Animation change (CGameEffectAnimationChange)
        s.add(new IdsBitmap(buffer, offset, 4, "Morph into", "ANIMATE.IDS"));
        s.add(new Bitmap(buffer, offset + 4, 4, "Morph type",
          new String[]{"Temporary change", "Remove temporary change",
                       "Permanent change"}));
        break;

      case 0x37: // Slay (CGameEffectSlay)
      case 0x64: // Protection from creature type (CGameEffectProtectionFromCreature)
      case 0x6D: // Paralyze (CGameEffectHoldCreature)
      case 0xAF: // Hold creature (CGameEffectHoldCreatureSpell)
      case 0xB2: // THAC0 vs. type bonus (CGameEffectSelectiveToHitBonus)
      case 0xB3: // Damage vs. type bonus (CGameEffectSelectiveDamageBonus)
      case 0xB9: // Hold creature 2 (CGameEffectHoldCreatureSpell)
        s.add(new IDSTargetEffect(buffer, offset));
        break;

      case 0x39: // Change alignment (CGameEffectAlignmentChange)
        s.add(new Unknown(buffer, offset, 4));
        if (gameid == ResourceFactory.ID_ICEWIND2)
          s.add(new IdsBitmap(buffer, offset + 4, 4, "Alignment", "ALIGNMNT.IDS"));
        else
          s.add(new IdsBitmap(buffer, offset + 4, 4, "Alignment", "ALIGN.IDS"));
        break;

      case 0x3A: // Dispel effects (CGameEffectDispelEffects)
        s.add(new DecNumber(buffer, offset, 4, "Level"));
        s.add(new Bitmap(buffer, offset + 4, 4, "Dispel type",
          new String[]{"Always dispel", "Use caster level",
                       "Use specific level"}));
        break;

      case 0x3E: // Bonus priest spells (CGameEffectSpellMemorizationCleric)
        s.add(new DecNumber(buffer, offset, 4, "# spells to add"));
        s.add(new Flag(buffer, offset + 4, 4, "Spell levels",
          new String[]{"Double spells", "Level 1", "Level 2", "Level 3",
                       "Level 4", "Level 5", "Level 6", "Level 7"}));
        break;

      case 0x44: // Unsummon creature (CGameEffectUnsummon)
        s.add(new Bitmap(buffer, offset, 4, "Display text?", s_noyes));
        s.add(new Unknown(buffer, offset + 4, 4));
        break;

      case 0x47: // Change gender (CGameEffectSexChange)
        s.add(new IdsBitmap(buffer, offset, 4, "Gender", "GENDER.IDS"));
        s.add(new Bitmap(buffer, offset + 4, 4, "How?",
          new String[]{"Reverse gender", "Set gender"}));
        break;

      case 0x48: // Change AI type (CGameEffectAIChange)
        s.add(new DecNumber(buffer, offset, 4, "Value"));
        s.add(new Bitmap(buffer, offset + 4, 4, "AI type",
          new String[]{"Allegiance", "General", "Race", "Class", "Specifics",
                       "Gender", "Alignment"}));
        break;

      case 0x53: // Immunity to projectile (CGameEffectImmunityToProjectile)
        s.add(new Unknown(buffer, offset, 4));
        if (ResourceFactory.getInstance().resourceExists("PROJECTL.IDS"))
          s.add(new IdsBitmap(buffer, offset + 4, 4, "Projectile", "PROJECTL.IDS"));
        else
          s.add(new DecNumber(buffer, offset + 4, 4, "Projectile"));
        break;

      case 0x63: // Modify duration (CGameEffectDurationCasting)
        s.add(new DecNumber(buffer, offset, 4, "Percentage"));
        s.add(new Bitmap(buffer, offset + 4, 4, "Spell class",
          new String[]{"Wizard", "Priest"}));
        break;

      case 0x65: // Immunity to effect (CGameEffectImmunityToEffect)
        s.add(new Unknown(buffer, offset, 4));
        s.add(new Bitmap(buffer, offset + 4, 4, "Effect", s_effname));
        break;

      case 0x66: // Immunity to spell level (CGameEffectImmunityToSpellLevel)
        s.add(new DecNumber(buffer, offset, 4, "Spell level"));
        s.add(new Unknown(buffer, offset + 4, 4));
        break;

      case 0x67: // Change name (CGameEffectName)
        s.add(new StringRef(buffer, offset, "Name"));
        s.add(new Unknown(buffer, offset + 4, 4));
        break;

      case 0x6B: // Change portrait (CGameEffectPortrait)
        s.add(new Unknown(buffer, offset, 4));
        s.add(new Bitmap(buffer, offset + 4, 4, "Which portrait?",
          new String[]{"Small", "Large"}));
        restype = "BMP";
        break;

      case 0x6F: // Create weapon (CGameEffectCreateWeapon)
      case 0x7A: // Create inventory item (CGameEffectCreateItem)
        s.add(new DecNumber(buffer, offset, 4, "# to create"));
        s.add(new Unknown(buffer, offset + 4, 4));
        restype = "ITM";
        break;

      case 0x70: // Remove item (CGameEffectDestroyWeapon)
      case 0x7B: // Remove inventory item (CGameEffectDestroyItem)
        restype = "ITM";
        break;

      case 0x73: // Detect alignment (CGameEffectDetectAlignment)
        s.add(new Unknown(buffer, offset, 4));
        s.add(new Bitmap(buffer, offset + 4, 4, "Alignment mask",
          new String[]{"Evil", "Neutral", "Good"}));
        break;

      case 0x78: // Immunity to weapons (CGameEffectImmuneToWeapon)
        s.add(new DecNumber(buffer, offset, 4, "Maximum enchantment"));
        s.add(new Bitmap(buffer, offset + 4, 4, "Weapon type",
          new String[]{"Enchanted", "Magical", "Non-magical", "Silver",
                       "Non-silver", "Non-silver, non-magical", "Two-handed",
                       "One-handed", "Cursed", "Non-cursed", "Cold iron",
                       "Non-cold-iron"}));
        break;

      case 0x7F: // Summon monsters (CGameEffectRandomSummon)
        s.add(new DecNumber(buffer, offset, 4, "Total XP"));
        s.add(new Bitmap(buffer, offset + 4, 4, "From 2DA file",
          new String[]{"Monsum01 (ally)", "Monsum02 (ally)", "Monsum03 (ally)",
                       "Anisum01 (ally)", "Anisum02 (ally)", "Monsum01 (enemy)",
                       "Monsum02 (enemy)", "Monsum03 (enemy)",
                       "Anisum01 (enemy)", "Anisum02 (enemy)"}));
        restype = "2DA";
        break;

      case 0x81: // Aid (non-cumulative) (CGameEffectNon_CumulativeAid)
        s.add(new DecNumber(buffer, offset, 4, "Amount"));
        s.add(new DecNumber(buffer, offset + 4, 4, "HP bonus"));
        break;

      case 0x82: // Bless (non-cumulative) (CGameEffectNon_CumulativeBless)
      case 0x84: // Draw upon holy might (non-cumulative) (CGameEffectNon_CumulativeDrawUponHolyMight)
      case 0x85: // Luck (non-cumulative) (CGameEffectNon_CumulativeLuck)
      case 0x89: // Bad chant (non-cumulative) (CGameEffectNon_CumulativeChantBad)
      case 0xAD: // Poison resistance bonus (CGameEffectResistanceToPoison)
        s.add(new DecNumber(buffer, offset, 4, "Amount"));
        s.add(new Unknown(buffer, offset + 4, 4));
        break;

      case 0x87: // Polymorph (CGameEffectPolymorph)
        s.add(new IdsBitmap(buffer, offset, 4, "Animation", "ANIMATE.IDS"));
        s.add(new Bitmap(buffer, offset + 4, 4, "Polymorph type",
          new String[]{"Change into", "Appearance only", "Appearance only",
                       "Appearance only"}));
        restype = "CRE";
        break;

      case 0x8A: // Set animation sequence (CGameEffectSetSequence)
        s.add(new Unknown(buffer, offset, 4));
        if (ResourceFactory.getInstance().resourceExists("ANIMSTAT.IDS"))
          s.add(new IdsBitmap(buffer, offset + 4, 4, "Sequence", "ANIMSTAT.IDS"));
        else if (ResourceFactory.getInstance().resourceExists("SEQ.IDS"))
          s.add(new IdsBitmap(buffer, offset + 4, 4, "Sequence", "SEQ.IDS"));
        else {
          String s_seqtype[] = {"", "Lay down (short)", "Move hands (short)",
                                "Move hands (long)", "Move shoulder (short)",
                                "Move shoulder (long)", "Lay down (long)",
                                "Breathe rapidly (short)",
                                "Breathe rapidly (long)"};
          if (gameid == ResourceFactory.ID_ICEWIND2)
            s_seqtype = new String[]{"Attack", "Awake", "Cast", "Conjure",
                                     "Damage", "Die", "Turn head", "Ready",
                                     "Shoot", "Twitch", "Walk", "Attack slash",
                                     "Attack backslash", "Attack jab", "Emerge",
                                     "Hide", "Sleep"};
          s.add(new Bitmap(buffer, offset + 4, 4, "Sequence", s_seqtype));
        }
        break;

      case 0x8B: // Display string (CGameEffectDisplayString)
        s.add(new StringRef(buffer, offset, "String"));
        s.add(new Unknown(buffer, offset + 4, 4));
        break;

      case 0x8C: // Casting glow (CGameEffectCastingGlow)
        final LongIntegerHashMap<String> m_castglow = new LongIntegerHashMap<String>();
        m_castglow.put(9L, "Necromancy");
        m_castglow.put(10L, "Alteration");
        m_castglow.put(11L, "Enchantment");
        m_castglow.put(12L, "Abjuration");
        m_castglow.put(13L, "Illusion");
        m_castglow.put(14L, "Conjuration");
        m_castglow.put(15L, "Invocation");
        m_castglow.put(16L, "Divination");
        s.add(new Unknown(buffer, offset, 4));
        s.add(new HashBitmap(buffer, offset + 4, 4, "Glow", m_castglow));
        break;

      case 0x8D: // Lighting effects (CGameEffectVisualSpellHit) / Visual spell hit
        s.add(new Unknown(buffer, offset, 4));
        s.add(new Bitmap(buffer, offset + 4, 4, "Effect",
          new String[]{"Necromancy air", "Necromancy earth", "Necromancy water",
                       "", "Alteration air", "Alteration earth",
                       "Alteration water", "", "Enchantment air",
                       "Enchantment earth", "Enchantment water", "",
                       "Abjuration air", "Abjuration earth", "Abjuration water",
                       "", "Illusion air", "Illusion earth", "Illusion water",
                       "", "Conjure air", "Conjure earth", "Conjure water", "",
                       "Invocation air", "Invocation earth", "Invocation water",
                       "", "Divination air", "Divination earth",
                       "Divination water", "", "Mushroom fire", "Mushroom gray",
                       "Mushroom green", "Shaft fire", "Shaft light",
                       "Shaft white", "Hit door", "Hit finger of death"}));
        break;

      case 0x8E: // Display portrait icon (CGameEffectPortraitIcon)
      case 0xA9: // Prevent portrait icon (CGameEffectImmunityToPortraitIcon)
        s.add(new Unknown(buffer, offset, 4));
        s.add(new Bitmap(buffer, offset + 4, 4, "Icon", s_poricon));
        break;

      case 0x8F: // Create item in slot (CGameEffectReplaceItem)
        s.add(new IdsBitmap(buffer, offset, 4, "Slot", "SLOTS.IDS"));
        s.add(new Unknown(buffer, offset + 4, 4));
        restype = "ITM";
        break;

      case 0x92: // Cast spell (CGameEffectCastSpell)
      case 0x94: // Cast spell at point (CGameEffectCastSpellPoint)
        s.add(new DecNumber(buffer, offset, 4, "Cast at level"));
        s.add(new Bitmap(buffer, offset + 4, 4, "Cast instantly?", s_noyes));
        restype = "SPL";
        break;

      case 0x93: // Learn spell (CGameEffectLearnSpell)
      case 0xAB: // Give innate ability (CGameEffectAddInnateAbility)
      case 0xAC: // Remove spell (CGameEffectRemoveInnateAbility) / Remove innate ability
        restype = "SPL";
        break;

      case 0x97: // Replace self (CGameEffectReplaceSelf)
        s.add(new Unknown(buffer, offset, 4));
        s.add(new Bitmap(buffer, offset + 4, 4, "Replacement method",
          new String[]{"Remove silently", "Remove via chunked death",
                       "Remove via normal death", "Don't remove"}));
        restype = "CRE";
        break;

      case 0x98: // Play movie (CGameEffectPlayMovie)
        if (gameid == ResourceFactory.ID_BGEE) {
          restype = "WBM";
        } else {
          restype = "MVE";
        }
        break;

      case 0x9F: // Mirror image effect (CGameEffectMirrorImageRun)
        s.add(new DecNumber(buffer, offset, 4, "# images"));
        s.add(new Unknown(buffer, offset + 4, 4));
        break;

      case 0xA6: // Magic resistance bonus (CGameEffectResistanceToMagic)
        s.add(new DecNumber(buffer, offset, 4, "Value"));
        s.add(new Bitmap(buffer, offset + 4, 4, "Modifier type",
          new String[]{"Increment", "Set"}));
        break;

      case 0xAA: // Play damage animation (CGameEffectDamageVisualEffect)
        s.add(new Unknown(buffer, offset, 4));
        s.add(new Bitmap(buffer, offset + 4, 4, "Animation",
          new String[]{"Blood (behind)", "Blood (front)", "Blood (left)",
                       "Blood (right)", "Fire 1", "Fire 2", "Fire 3",
                       "Electricity 1", "Electricity 2", "Electricity 3"}));
        break;

      case 0xAE: // Play sound (CGameEffectPlaySound)
        restype = "WAV";
        break;

      case 0xB1: // Use EFF file (CGameEffectApplyEffect)
        s.add(new IDSTargetEffect(buffer, offset));
        restype = "EFF";
        break;

      case 0xB4: // Disallow item (CGameEffectRestrictEquipItem)
        s.add(new StringRef(buffer, offset, "String"));
        s.add(new Unknown(buffer, offset + 4, 4));
        restype = "ITM";
        break;
    }

    return restype;
  }

<<<<<<< HEAD
    // ---------------
    // Baldur's Gate I & TotSC Effects
    // ---------------
    if (gameid == ResourceFactory.ID_BG1 ||
        gameid == ResourceFactory.ID_BG1TOTSC) {
      switch (effectType) {
        case 0x0: // AC bonus (CGameEffectAC)
          s.add(new DecNumber(buffer, offset, 4, "AC value"));
          s.add(new Flag(buffer, offset + 4, 4, "Bonus to", s_actype));
          break;
=======
  private String makeEffectParamsBG1(Datatype parent, byte buffer[], int offset, List<StructEntry> s,
                                     int effectType, boolean isV1)
  {
    String restype = null;
    switch (effectType) {
      case 0x0: // AC bonus (CGameEffectAC)
        s.add(new DecNumber(buffer, offset, 4, "AC value"));
        s.add(new Flag(buffer, offset + 4, 4, "Bonus to", s_actype));
        break;
>>>>>>> 582b2371

      case 0x1: // Modify attacks per round (CGameEffectAttackNo)
        s.add(new Bitmap(buffer, offset, 4, "Value",
          new String[]{"0 attacks per round", "1 attack per round",
                       "2 attacks per round", "3 attacks per round",
                       "4 attacks per round", "5 attacks per round",
                       "1 attack per 2 rounds", "3 attacks per 2 rounds",
                       "5 attacks per 2 rounds", "7 attacks per 2 rounds",
                       "9 attacks per 2 rounds"}));
        s.add(new Bitmap(buffer, offset + 4, 4, "Modifier type", s_inctype));
        break;

      case 0xC: // Damage (CGameEffectDamage)
        s.add(new DecNumber(buffer, offset, 4, "Amount"));
        s.add(new Bitmap(buffer, offset + 4, 2, "Mode",
          new String[]{"Normal", "Set to value", "Set to %"}));
        s.add(new IdsBitmap(buffer, offset + 6, 2, "Damage type", "DAMAGES.IDS"));
        break;

      case 0xF: // Dexterity bonus (CGameEffectDEX)
      case 0x16: // Luck bonus (CGameEffectLuck)
      case 0x2C: // Strength bonus (CGameEffectSTR)
      case 0x49: // Attack damage bonus (CGameEffectDamageMod)
        s.add(new DecNumber(buffer, offset, 4, "Value"));
        s.add(new Bitmap(buffer, offset + 4, 4, "Modifier type", s_inctype));
        break;

      case 0x11: // Current HP bonus (CGameEffectHeal)
        s.add(new DecNumber(buffer, offset, 4, "Value"));
        s.add(new Bitmap(buffer, offset + 4, 2, "Modifier type",
          new String[]{"Increment", "Set", "Increment % of"}));
        s.add(new Flag(buffer, offset + 6, 2, "Heal flags",
          new String[]{"No flags set", "Raise dead"}));
        break;

      case 0x19: // Poison (CGameEffectPoison)
        s.add(new DecNumber(buffer, offset, 4, "Amount"));
        s.add(new Bitmap(buffer, offset + 4, 4, "Poison type",
          new String[]{"1 damage per second", "1 damage per second",
                       "Amount damage per second",
                       "1 damage per amount seconds",
                       "Variable per amount seconds"}));
        break;

      case 0x3C: // Casting failure (CGameEffectCastingFailure)
        s.add(new DecNumber(buffer, offset, 4, "Amount"));
        s.add(new Bitmap(buffer, offset + 4, 4, "Failure type",
          new String[]{"Wizard", "Priest", "Innate"}));
        break;

      case 0x42: // Translucency (CGameEffectTranslucent)
        s.add(new DecNumber(buffer, offset, 4, "Fade amount"));
        s.add(new Unknown(buffer, offset + 4, 4));
        break;

      case 0x43: // Summon creature (CGameEffectSummon)
        s.add(new Unknown(buffer, offset, 4));
        s.add(new Bitmap(buffer, offset + 4, 4, "Allegiance",
          new String[]{"Match target", "Match target", "From CRE file",
                       "Match target", "From CRE file", "Hostile"}));
        restype = "CRE";
        break;

      case 0x4E: // Disease (CGameEffectDisease)
        s.add(new DecNumber(buffer, offset, 4, "Amount"));
        s.add(new Bitmap(buffer, offset + 4, 4, "Disease type",
          new String[]{"1 damage per second", "1 damage per second",
                       "Amount damage per second",
                       "1 damage per amount seconds", "Strength", "Dexterity",
                       "Constitution", "Intelligence", "Wisdom", "Charisma",
                       "Slow target"}));
        break;

      case 0x52: // Set AI script (CGameEffectSetAIScript)
        s.add(new Unknown(buffer, offset, 4));
        s.add(new IdsBitmap(buffer, offset + 4, 4, "Script level", "SCRLEV.IDS"));
        restype = "BCS";
        break;

      case 0x62: // Regeneration (CGameEffectRegeneration)
        s.add(new DecNumber(buffer, offset, 4, "Value"));
        s.add(new Bitmap(buffer, offset + 4, 4, "Regeneration type",
          new String[]{"1 HP per second", "1 HP per second",
                       "Amount HP per second", "1 HP per amount seconds",
                       "Variable per amount seconds"}));
        break;

      case 0x83: // Chant (non-cumulative) (CGameEffectNon_CumulativeChant)
      case 0xBD: // Increase casting speed factor (CGameEffectMentalSpeed)
      case 0xBE: // Increase attack speed factor (CGameEffectPhysicalSpeed)
        s.add(new DecNumber(buffer, offset, 4, "Amount"));
        s.add(new Unknown(buffer, offset + 4, 4));
        break;

      case 0x90: // Disable button (CGameEffectDisableButton)
        s.add(new Unknown(buffer, offset, 4));
        s.add(new Bitmap(buffer, offset + 4, 4, "Button", s_button));
        break;

      case 0x91: // Disable spellcasting (CGameEffectDisableSpellType)
        s.add(new Unknown(buffer, offset, 4));
        s.add(new Bitmap(buffer, offset + 4, 4, "Spell class",
          new String[]{"Wizard", "Priest", "Innate"}));
        break;

      case 0xBA: // Move creature (CGameEffectJumpToArea)
        s.add(new Unknown(buffer, offset, 4));
        s.add(new Bitmap(buffer, offset + 4, 4, "Orientation", Actor.s_orientation));
        restype = "ARE";
        break;

      case 0xBB: // Set local variable (CGameEffectSetLocalVariable)
        s.add(new DecNumber(buffer, offset, 4, "Value"));
        s.add(new Unknown(buffer, offset + 4, 4));
        restype = "String";
        break;

      case 0xBC: // Increase spells cast per round (CGameEffectAuraCleansing)
        s.add(new Unknown(buffer, offset, 4));
        s.add(new Bitmap(buffer, offset + 4, 4, "Cleanse aura?", s_noyes));
        break;

      case 0xBF: // Casting level bonus (CGameEffectCastingLevelBonus)
        s.add(new DecNumber(buffer, offset, 4, "Amount"));
        s.add(new Bitmap(buffer, offset + 4, 4, "Spell class",
          new String[]{"Wizard", "Priest"}));
        break;
    }

    return restype;
  }

  private String makeEffectParamsBG2(Datatype parent, byte buffer[], int offset, List<StructEntry> s,
                                     int effectType, boolean isV1)
  {
    String restype = null;
    final int gameid = ResourceFactory.getGameID();
    switch (effectType) {
      case 0x0: // AC bonus (CGameEffectAC)
        s.add(new DecNumber(buffer, offset, 4, "AC value"));
        s.add(new Flag(buffer, offset + 4, 4, "Bonus to", s_actype));
        break;

      case 0x1: // Modify attacks per round (CGameEffectAttackNo)
        s.add(new Bitmap(buffer, offset, 4, "Value",
          new String[]{"0 attacks per round", "1 attack per round",
                       "2 attacks per round", "3 attacks per round",
                       "4 attacks per round", "5 attacks per round",
                       "1 attack per 2 rounds", "3 attacks per 2 rounds",
                       "5 attacks per 2 rounds", "7 attacks per 2 rounds",
                       "9 attacks per 2 rounds"}));
        s.add(new Bitmap(buffer, offset + 4, 4, "Modifier type", s_inctype));
        break;

      case 0xC: // Damage (CGameEffectDamage)
        s.add(new DecNumber(buffer, offset, 4, "Amount"));
        s.add(new Bitmap(buffer, offset + 4, 2, "Mode",
          new String[]{"Normal", "Set to value", "Set to %", "Percentage"}));
        s.add(new IdsBitmap(buffer, offset + 6, 2, "Damage type", "DAMAGES.IDS"));
        break;

      case 0x11: // Current HP bonus (CGameEffectHeal)
        s.add(new DecNumber(buffer, offset, 4, "Value"));
        s.add(new Bitmap(buffer, offset + 4, 2, "Modifier type",
          new String[]{"Increment", "Set", "Increment % of"}));
        s.add(new Flag(buffer, offset + 6, 2, "Heal flags",
          new String[]{"No flags set", "Raise dead",
                       "Remove limited effects"}));
        break;

      case 0xF: // Dexterity bonus (CGameEffectDEX)
      case 0x16: // Luck bonus (CGameEffectLuck)
      case 0x2C: // Strength bonus (CGameEffectSTR)
      case 0x49: // Attack damage bonus (CGameEffectDamageMod)
      case 0x106: // Visual range bonus (CGameEffectVisualRange)
      case 0x107: // Backstab bonus (CGameEffectBackStabMod)
      case 0x113: // Hide in shadows bonus (CGameEffectHideInShadows)
      case 0x114: // Detect illusions bonus (CGameEffectDetectIllusion)
      case 0x115: // Set traps bonus (CGameEffectSetTrap)
      case 0x116: // THAC0 bonus (CGameEffectHitMod)
      case 0x119: // Wild surge bonus (CGameEffectSurgeMod)
      case 0x11C: // Melee THAC0 bonus (CGameEffectMeleeTHAC0Bonus)
      case 0x11D: // Melee weapon damage bonus (CGameEffectMeleeDamageBonus)
      case 0x11E: // Missile weapon damage bonus (CGameEffectMissileDamageBonus)
      case 0x120: // Fist THAC0 bonus (CGameEffectFistTHAC0Bonus)
      case 0x121: // Fist damage bonus (CGameEffectFistDamageBonus)
      case 0x131: // Off-hand THAC0 bonus (CGameEffectThac0Left)
      case 0x132: // Main hand THAC0 bonus (CGameEffectThac0Right)
        s.add(new DecNumber(buffer, offset, 4, "Value"));
        s.add(new Bitmap(buffer, offset + 4, 4, "Modifier type", s_inctype));
        break;

      case 0x3C: // Casting failure (CGameEffectCastingFailure)
        s.add(new DecNumber(buffer, offset, 4, "Amount"));
        s.add(new Bitmap(buffer, offset + 4, 4, "Failure type",
          new String[]{"Wizard", "Priest", "Innate", "Wizard (dead magic)",
                       "Priest (dead magic)", "Innate (dead magic)"}));
        break;

      case 0x42: // Translucency (CGameEffectTranslucent)
        s.add(new DecNumber(buffer, offset, 4, "Fade amount"));
        s.add(new Unknown(buffer, offset + 4, 4));
        break;

      case 0x43: // Summon creature (CGameEffectSummon)
        s.add(new Unknown(buffer, offset, 4));
        s.add(new Bitmap(buffer, offset + 4, 4, "Allegiance",
          new String[]{"Match target", "Match target", "From CRE file",
                       "Match target", "From CRE file", "Hostile"}));
        restype = "CRE";
        break;

      case 0x4E: // Disease (CGameEffectDisease)
        s.add(new DecNumber(buffer, offset, 4, "Amount"));
        s.add(new Bitmap(buffer, offset + 4, 4, "Disease type",
          new String[]{"1 damage per second", "1 damage per second",
                       "Amount damage per second",
                       "1 damage per amount seconds", "Strength", "Dexterity",
                       "Constitution", "Intelligence", "Wisdom", "Charisma",
                       "Slow target"}));
        break;

      case 0x52: // Set AI script (CGameEffectSetAIScript)
        s.add(new Unknown(buffer, offset, 4));
        s.add(new IdsBitmap(buffer, offset + 4, 4, "Script level", "SCRLEV.IDS"));
        restype = "BCS";
        break;

      case 0x62: // Regeneration (CGameEffectRegeneration)
        s.add(new DecNumber(buffer, offset, 4, "Value"));
        s.add(new Bitmap(buffer, offset + 4, 4, "Regeneration type",
          new String[]{"1 HP per second", "1 HP per second",
                       "Amount HP per second", "1 HP per amount seconds",
                       "Variable per amount seconds"}));
        break;

      case 0x83: // Chant (non-cumulative) (CGameEffectNon_CumulativeChant)
      case 0xBD: // Increase casting speed factor (CGameEffectMentalSpeed)
      case 0xBE: // Increase attack speed factor (CGameEffectPhysicalSpeed)
      case 0x12D: // Critical threat range bonus (CGameEffectCriticalHitBonus)
        s.add(new DecNumber(buffer, offset, 4, "Amount"));
        s.add(new Unknown(buffer, offset + 4, 4));
        break;

      case 0x90: // Disable button (CGameEffectDisableButton)
      case 0x117: // Enable button (CGameEffectEnableButton)
        s.add(new Unknown(buffer, offset, 4));
        s.add(new Bitmap(buffer, offset + 4, 4, "Button", s_button));
        break;

      case 0x91: // Disable spellcasting (CGameEffectDisableSpellType)
        s.add(new Unknown(buffer, offset, 4));
        s.add(new Bitmap(buffer, offset + 4, 4, "Spell class",
          new String[]{"Wizard", "Priest", "Innate"}));
        break;

      case 0xB8: // No collision detection (CGameEffectSetDoNotJump)
      case 0xBC: // Increase spells cast per round (CGameEffectAuraCleansing)
      case 0xC1: // Invisibility detection (CGameEffectSeeInvisible)
      case 0xC2: // Ignore dialogue pause (CGameEffectIgnoreDialogPause)
      case 0xF5: // Unknown (F5) (CGameEffectCheckForBerserk)
      case 0xF6: // Berserk effect (CGameEffectBerserkStage1)
      case 0xF7: // Attack nearest creature (CGameEffectBerserkStage2)
      case 0x123: // Disable visual effects (CGameEffectPreventSpellProtectionEffects)
      case 0x124: // Immunity to backstab (CGameEffectImmunityToBackstab)
      case 0x125: // Set persistent AI (CGameEffectPreventAISlowDown)
      case 0x127: // Disable permanent death (CGameEffectNoPermanentDeath)
      case 0x129: // Immunity to turn undead (CGameEffectImmunityToTurnUndead)
      case 0x12C: // Modify collision behavior (CGameEffectNPCBump)
      case 0x12E: // Can use any item (CGameEffectUseAnyItem)
      case 0x12F: // Backstab every hit (CGameEffectAssassination)
      case 0x134: // Immunity to tracking (CGameEffectImmuneToTracking)
      case 0x136: // Immunity to time stop (CGameEffectImmunityToTimeStop)
      case 0x13B: // Remove animation (CGameEffectDoNotDraw)
        s.add(new Unknown(buffer, offset, 4));
        s.add(new DecNumber(buffer, offset + 4, 4, "Stat value"));
        break;

      case 0xBA: // Move creature (CGameEffectJumpToArea)
        s.add(new Unknown(buffer, offset, 4));
        s.add(new Bitmap(buffer, offset + 4, 4, "Orientation", Actor.s_orientation));
        restype = "ARE";
        break;

      case 0xBB: // Set local variable (CGameEffectSetLocalVariable)
        s.add(new DecNumber(buffer, offset, 4, "Value"));
        s.add(new Unknown(buffer, offset + 4, 4));
        restype = "String";
        break;

      case 0xBF: // Casting level bonus (CGameEffectCastingLevelBonus)
        s.add(new Unknown(buffer, offset, 4));
        s.add(new Bitmap(buffer, offset + 4, 4, "Spell class",
          new String[]{"Wizard", "Priest"}));
        break;

      case 0xC3: // Drain HP on death (CGameEffectHitPointsOnDeath)
        s.add(new DecNumber(buffer, offset, 4, "HP amount"));
        s.add(new Unknown(buffer, offset + 4, 4));
        break;

      case 0xC5: // Physical mirror (CGameEffectBounceProjectile)
        s.add(new Unknown(buffer, offset, 4));
        if (ResourceFactory.getInstance().resourceExists("PROJECTL.IDS"))
          s.add(new IdsBitmap(buffer, offset + 4, 4, "Projectile", "PROJECTL.IDS"));
        else
          s.add(new DecNumber(buffer, offset + 4, 4, "Projectile"));
        break;

      case 0xC6: // Reflect specified effect (CGameEffectBounceEffect)
        s.add(new Unknown(buffer, offset, 4));
        s.add(new Bitmap(buffer, offset + 4, 4, "Effect", s_effname));
        break;

      case 0xC7: // Reflect spell level (CGameEffectBounceLevel)
        s.add(new DecNumber(buffer, offset, 4, "Spell level"));
        s.add(new Unknown(buffer, offset + 4, 4));
        break;

      case 0xC8: // Spell turning (CGameEffectBounceLevelDecrement)
      case 0xC9: // Spell deflection (CGameEffectImmunityLevelDecrement)
        s.add(new DecNumber(buffer, offset, 4, "# levels"));
        s.add(new DecNumber(buffer, offset + 4, 4, "Spell level"));
        break;

      case 0xCA: // Reflect spell school (CGameEffectBounceSchool)
      case 0xCC: // Protection from spell school (CGameEffectImmunitySchool)
        s.add(new Unknown(buffer, offset, 4));
        s.add(new Bitmap(buffer, offset + 4, 4, "Spell school", s_school));
        break;

      case 0xCB: // Reflect spell type (CGameEffectBounceSecondaryType)
      case 0xCD: // Protection from spell type (CGameEffectImmunitySecondaryType)
        s.add(new Unknown(buffer, offset, 4));
        s.add(new Bitmap(buffer, offset + 4, 4, "Spell type", SplResource.s_category));
        break;

      case 0xCE: // Protection from spell (CGameEffectImmunitySpell)
        s.add(new StringRef(buffer, offset, "String"));
        s.add(new Unknown(buffer, offset + 4, 4));
        restype = "SPL";
        break;

      case 0xCF: // Reflect specified spell (CGameEffectBounceSpell)
      case 0xFB: // Change bard song (CGameEffectBardSong)
      case 0xFC: // Set trap (CGameEffectSetSnare)
      case 0x100: // Spell sequencer (CGameEffectSequencerInstance)
      case 0x102: // Activate spell sequencer (CGameEffectSequencerFire)
      case 0x10A: // Remove protection from spell (CGameEffectRemoveSpellImmunity)
      case 0x139: // High-level ability (CGameEffectHighLevelAbility)
        restype = "SPL";
        break;

      case 0xD0: // Minimum HP (CGameEffectMinHitPoints)
        s.add(new DecNumber(buffer, offset, 4, "HP amount"));
        s.add(new Unknown(buffer, offset + 4, 4));
        break;

      case 0xD6: // Select spell (CGameEffectSecondaryCastList)
        s.add(new Unknown(buffer, offset, 4));
        s.add(new Bitmap(buffer, offset + 4, 4, "Show",
          new String[]{"All spells", "Known spells"}));
        restype = "2DA";
        break;

      case 0xD7: // Play visual effect (CGameEffectVisualEffect)
        s.add(new Unknown(buffer, offset, 4));
        s.add(new Bitmap(buffer, offset + 4, 4, "Play where?",
          new String[]{"Over target (unattached)", "Over target (attached)",
                       "At target point"}));
        restype = "VEF:VVC:BAM";
        break;

      case 0xD8: // Level drain (CGameEffectLevelDrain)
        s.add(new DecNumber(buffer, offset, 4, "# levels"));
        s.add(new Unknown(buffer, offset + 4, 4));
        break;

      case 0xDA: // Stoneskin effect (CGameEffectStoneSkins)
      case 0x13A: // Stoneskin protection (CGameEffectStoneSkinsGolem)
        s.add(new DecNumber(buffer, offset, 4, "# skins"));
        s.add(new Unknown(buffer, offset + 4, 4));
        break;

      case 0xDB: // Attack roll penalty (CGameEffectProtectionCircle)
      case 0xEE: // Disintegrate (CGameEffectDisintegrate)
        s.add(new IDSTargetEffect(buffer, offset));
        break;

      case 0xDC: // Remove spell school protections (CGameEffectDispelSchool)
      case 0xE5: // Remove protection by school (CGameEffectDispelSchoolOne)
        s.add(new DecNumber(buffer, offset, 4, "Maximum level"));
        s.add(new Bitmap(buffer, offset + 4, 4, "Spell school", s_school));
        break;

      case 0xDD: // Remove spell type protections (CGameEffectDispelSecondaryType)
      case 0xE6: // Remove protection by type (CGameEffectDispelSecondaryTypeOne)
        s.add(new DecNumber(buffer, offset, 4, "Maximum level"));
        s.add(new Bitmap(buffer, offset + 4, 4, "Spell type", SplResource.s_category));
        break;

      case 0xDE: // Teleport field (CGameEffectRandomTeleport)
        s.add(new DecNumber(buffer, offset, 4, "Maximum range"));
        s.add(new Unknown(buffer, offset + 4, 4));
        break;

      case 0xDF: // Spell school deflection (CGameEffectImmunitySchoolDecrement)
      case 0xE3: // Spell school turning (CGameEffectBounceSchoolDecrement)
        s.add(new DecNumber(buffer, offset, 4, "# levels"));
        s.add(new Bitmap(buffer, offset + 4, 4, "Spell school", s_school));
        break;

      case 0xE2: // Spell type deflection (CGameEffectImmunitySecondaryTypeDecrement)
      case 0xE4: // Spell type turning (CGameEffectBounceSecondaryTypeDecrement)
        s.add(new DecNumber(buffer, offset, 4, "# levels"));
        s.add(new Bitmap(buffer, offset + 4, 4, "Spell type", SplResource.s_category));
        break;

      case 0xE8: // Cast spell on condition (CGameEffectContingencyInstance)
      {
        s.add(new Bitmap(buffer, offset, 4, "Target",
          new String[]{"Caster", "Last hit by", "Nearest enemy"}));
        if (gameid == ResourceFactory.ID_BGEE) {
          BitmapEx item = new BitmapEx(buffer, offset + 4, 4, "Condition",
              new String[]{"Target hit", "Enemy sighted", "HP below 50%",
              "HP below 25%", "HP below 10%", "If helpless",
              "If poisoned", "Every round when attacked",
              "Target in range 4'", "Target in range 10'",
              "Every round", "Took damage",
              "Actor killed", "Time of day"});
          s.add(item);
          if (parent != null && parent instanceof UpdateListener)
            item.addUpdateListener((UpdateListener)parent);

        } else {
          s.add(new Bitmap(buffer, offset + 4, 4, "Condition",
              new String[]{"Target hit", "Enemy sighted", "HP below 50%",
                           "HP below 25%", "HP below 10%", "If helpless",
                           "If poisoned", "Every round when attacked",
                           "Target in range 4'", "Target in range 10'",
                           "Every round", "Took damage"}));
        }
        restype = "SPL";
        break;
      }

      case 0xE9: // Modify proficiencies (CGameEffectProficiency)
        s.add(new DecNumber(buffer, offset, 4, "# stars"));
        s.add(new IdsBitmap(buffer, offset + 4, 4, "Proficiency", "STATS.IDS"));
        break;

      case 0xEA: // Create contingency (CGameEffectContingencyStart)
        s.add(new DecNumber(buffer, offset, 4, "Maximum spell level"));
        s.add(new DecNumber(buffer, offset + 4, 2, "# spells"));
        s.add(new Bitmap(buffer, offset + 6, 2, "Trigger type",
          new String[]{"Chain contingency", "Contingency",
                       "Spell sequencer"}));
        break;

      case 0xEB: // Wing buffet (CGameEffectPushPull)
        s.add(new DecNumber(buffer, offset, 4, "Strength"));
        s.add(new Bitmap(buffer, offset + 4, 4, "Direction",
          new String[]{"", "Away from target point", "Away from source",
                       "Toward target point", "Toward source"}));
        break;

      case 0xEC: // Project image (CGameEffectCopySelf)
        s.add(new Unknown(buffer, offset, 4));
        s.add(new Bitmap(buffer, offset + 4, 4, "Image type",
          new String[]{"", "Mislead", "Project image", "Simulacrum"}));
        break;

      case 0xED: // Set image type (CGameEffectPuppetMaster)
        s.add(new DecNumber(buffer, offset, 4, "Puppet master"));
        s.add(new Bitmap(buffer, offset + 4, 4, "Puppet type",
          new String[]{"", "Mislead", "Project image", "Simulacrum"}));
        break;

      case 0xEF: // Farsight (CGameEffectClairvoyance)
        s.add(new Unknown(buffer, offset, 4));
        s.add(new Bitmap(buffer, offset + 4, 4, "Can view unexplored?", s_noyes));
        break;

      case 0xF0: // Remove portrait icon (CGameEffectRemovePortraitIcon)
        s.add(new Unknown(buffer, offset, 4));
        s.add(new Bitmap(buffer, offset + 4, 4, "Icon", s_poricon));
        break;

      case 0xF1: // Control creature (CGameEffectCharm)
        s.add(new IdsBitmap(buffer, offset, 4, "Creature type", "GENERAL.IDS"));
        s.add(new Flag(buffer, offset + 4, 4, "Charm flags",
          new String[]{"No flags set", "Turn hostile afterward", "Dire charm",
                       "Controlled by cleric"}));
        break;

      case 0xF3: // Drain item charges (CGameEffectDrainChargeFromAllItems)
        s.add(new Bitmap(buffer, offset, 4, "Include weapons?", s_noyes));
        if (gameid == ResourceFactory.ID_BGEE) {
          s.add(new DecNumber(buffer, offset + 4, 4, "# to drain"));
        } else {
          s.add(new Unknown(buffer, offset + 4, 4));
        }
        break;

      case 0xF4: // Drain wizard spells (CGameEffectRemoveRandomSpell)
        s.add(new DecNumber(buffer, offset, 4, "# spells"));
        s.add(new Unknown(buffer, offset + 4, 4));
        break;

      case 0xF8: // Melee hit effect (CGameEffectMeleeEffect)
      case 0xF9: // Ranged hit effect (CGameEffectRangeEffect)
        restype = "EFF";
        break;

      case 0xFA: // Maximum damage each hit (CGameEffectDamageLuck)
        s.add(new DecNumber(buffer, offset, 4, "Stat value"));
        s.add(new Unknown(buffer, offset + 4, 4));
        break;

      case 0xFD: // Set automap note (CGameAddMapNote)
      case 0xFE: // Remove automap note (CGameRemoveMapNote)
      case 0x10B: // Disable display string (CGameEffectImmunityToDisplayString)
        s.add(new StringRef(buffer, offset, "String"));
        s.add(new Unknown(buffer, offset + 4, 4));
        break;

      case 0xFF: // Create item (days) (CGameEffectCreateItem)
        s.add(new DecNumber(buffer, offset, 4, "# items in stack"));
        s.add(new Unknown(buffer, offset + 4, 4));
        restype = "ITM";
        break;

      case 0x101: // Create spell sequencer (CGameEffectSequencerStart)
        s.add(new DecNumber(buffer, offset, 4, "Maximum level"));
        s.add(new DecNumber(buffer, offset + 4, 4, "# spells"));
        break;

      case 0x103: // Spell trap (CGameEffectSpellTrapLevelDecrement)
        s.add(new DecNumber(buffer, offset, 4, "# spells"));
        s.add(new DecNumber(buffer, offset + 4, 4, "Spell level"));
        break;

      case 0x105: // Wondrous recall (CGameEffectRememorizeSpell)
        s.add(new DecNumber(buffer, offset, 4, "Spell level"));
        s.add(new Bitmap(buffer, offset + 4, 4, "Spell class",
          new String[]{"Wizard", "Priest"}));
        break;

      case 0x108: // Drop item (CGameEffectRandomDrop)
        s.add(new Unknown(buffer, offset, 4));
        s.add(new Bitmap(buffer, offset + 4, 4, "Only quick weapons?", s_noyes));
        break;

      case 0x109: // Set global variable (CGameEffectSetGlobal)
        s.add(new DecNumber(buffer, offset, 4, "Value"));
        s.add(new Bitmap(buffer, offset + 4, 4, "Modifier type",
          new String[]{"Set", "Increment"}));
        restype = "String";
        break;

      case 0x10D: // Shake screen (CGameEffectScreenShake)
        s.add(new DecNumber(buffer, offset, 4, "Strength"));
        s.add(new Unknown(buffer, offset + 4, 4));
        break;

      case 0x110: // Use EFF file on condition (CGameEffectRepeatingApplyEffect)
        s.add(new DecNumber(buffer, offset, 4, "Value"));
        s.add(new Bitmap(buffer, offset + 4, 4, "Frequency",
          new String[]{"Once per second", "", "Value per second",
                       "Once per value seconds",
                       "Variable per value rounds"}));
        restype = "EFF";
        break;

      case 0x118: // Wild magic (CGameEffectForceSurge)
        s.add(new Unknown(buffer, offset, 4));
        s.add(new Bitmap(buffer, offset + 4, 4, "Affect",
          new String[]{"", "Next spell", "Every spell"}));
        break;

      case 0x11A: // Modify script state (CGameEffectScriptingState)
        s.add(new DecNumber(buffer, offset, 4, "Value"));
        s.add(new IdsBitmap(buffer, offset + 4, 4, "State", "STATS.IDS", 156));
        break;

      case 0x11B: // Use EFF file as curse (CGameEffectCurseApplyEffect)
        s.add(new IDSTargetEffect(buffer, offset));
        restype = "EFF";
        break;

      case 0x122: // Change title (CGameEffectClassStringOverride)
        s.add(new StringRef(buffer, offset, "Title"));
        s.add(new Bitmap(buffer, offset + 4, 4, "Change where?",
          new String[]{"Records screen", "Class name"}));
        break;

      case 0x126: // Set existence delay (CGameEffectExistanceDelayOverride)
        s.add(new DecNumber(buffer, offset, 4, "Interval override"));
        s.add(new Unknown(buffer, offset + 4, 4));
        break;

      case 0x128: // Immunity to specific animation (CGameEffectImmunityToVisualEffect)
        restype = "VEF:VVC:BAM";
        break;

      case 0x133: // Tracking (CGameEffectTracking)
        s.add(new DecNumber(buffer, offset, 4, "Range"));
        s.add(new Unknown(buffer, offset + 4, 4));
        break;

      case 0x135: // Set variable (CGameEffectSetLocalExternal)
        s.add(new DecNumber(buffer, offset, 4, "Value"));
        s.add(new Bitmap(buffer, offset + 4, 4, "Global or local?",
          new String[]{"Both", "Local only"}));
        restype = "String";
        break;

      case 0x13D: // Haste 2 (CGameEffectHaste2)
        s.add(new Unknown(buffer, offset, 4));
        s.add(new Bitmap(buffer, offset + 4, 4, "Haste type",
          new String[]{"Normal", "Improved", "Movement rate only"}));
        break;

      case 0x13F: // Restrict item (BGEE)
      {
        int param2 = Byteconvert.convertInt(buffer, offset + 4);
        if (param2 >= 2 && param2 < 10) {
          s.add(new IdsBitmap(buffer, offset, 4, "IDS entry", m_itemids.get((long)param2)));
        } else if (param2 == 10) {
          s.add(new StringRef(buffer, offset, "Actor name"));
        } else {
          s.add(new DecNumber(buffer, offset, 4, "Unused"));
        }
        HashBitmapEx idsFile = new HashBitmapEx(buffer, offset + 4, 4, "IDS file", m_itemids);
        s.add(idsFile);
        if (parent != null && parent instanceof UpdateListener)
          idsFile.addUpdateListener((UpdateListener)parent);
        break;
      }

      case 0x140: // Change weather (BGEE)
        s.add(new Bitmap(buffer, offset, 4, "Type",
                         new String[]{"", "Rain", "Snow", "Nothing"}));
        s.add(new Unknown(buffer, offset + 4, 4));
        break;

      case 0x141: // Remove effects by resource (BGEE)
        s.add(new Unknown(buffer, offset, 4));
        s.add(new Unknown(buffer, offset + 4, 4));
        restype = "SPL";
        break;
    }

    return restype;
  }

  private String makeEffectParamsPST(Datatype parent, byte buffer[], int offset, List<StructEntry> s,
                                     int effectType, boolean isV1)
  {
    String restype = null;
    switch (effectType) {
      case 0x0: // AC bonus
        s.add(new DecNumber(buffer, offset, 4, "AC value"));
        s.add(new Flag(buffer, offset + 4, 4, "Bonus to", s_actype));
        break;

      case 0x1: // Modify attacks per round
        s.add(new Bitmap(buffer, offset, 4, "Value",
          new String[]{"0 attacks per round", "1 attack per round",
                       "2 attacks per round", "3 attacks per round",
                       "4 attacks per round", "5 attacks per round",
                       "1 attack per 2 rounds", "3 attacks per 2 rounds",
                       "5 attacks per 2 rounds", "7 attacks per 2 rounds",
                       "9 attacks per 2 rounds"}));
        s.add(new Bitmap(buffer, offset + 4, 4, "Modifier type", s_inctype));
        break;

      case 0xC: // Damage
        s.add(new DecNumber(buffer, offset, 4, "Amount"));
        s.add(new Bitmap(buffer, offset + 4, 2, "Mode",
          new String[]{"Normal", "Set to value", "Set to %"}));
        s.add(new IdsBitmap(buffer, offset + 6, 2, "Damage type", "DAMAGES.IDS"));
        break;

      case 0xF: // Dexterity bonus
      case 0x16: // Luck bonus
      case 0x2C: // Strength bonus
      case 0x49: // Attack damage bonus
        s.add(new DecNumber(buffer, offset, 4, "Value"));
        s.add(new Bitmap(buffer, offset + 4, 4, "Modifier type", s_inctype));
        break;

      case 0x11: // Current HP bonus
        s.add(new DecNumber(buffer, offset, 4, "Value"));
        s.add(new Bitmap(buffer, offset + 4, 2, "Modifier type",
          new String[]{"Increment", "Set", "Increment % of"}));
        s.add(new Flag(buffer, offset + 6, 2, "Heal flags",
          new String[]{"No flags set", "Raise dead"}));
        break;

      case 0x19: // Poison
        s.add(new DecNumber(buffer, offset, 4, "Amount"));
        s.add(new Bitmap(buffer, offset + 4, 4, "Poison type",
          new String[]{"1 damage per second", "1 damage per second",
                       "Amount damage per second",
                       "1 damage per amount seconds",
                       "Variable per amount seconds"}));
        break;

      case 0x3C: // Casting failure
        s.add(new DecNumber(buffer, offset, 4, "Amount"));
        s.add(new Bitmap(buffer, offset + 4, 4, "Failure type",
          new String[]{"Wizard", "Priest", "Innate"}));
        break;

      case 0x42: // Translucency
        s.add(new DecNumber(buffer, offset, 4, "Fade amount"));
        s.add(new Unknown(buffer, offset + 4, 4));
        break;

      case 0x43: // Summon creature
        s.add(new Unknown(buffer, offset, 4));
        s.add(new Bitmap(buffer, offset + 4, 4, "Allegiance",
          new String[]{"Match target", "Match target", "From CRE file",
                       "Match target", "From CRE file", "Hostile"}));
        restype = "CRE";
        break;

      case 0x4E: // Disease
        s.add(new DecNumber(buffer, offset, 4, "Amount"));
        s.add(new Bitmap(buffer, offset + 4, 4, "Disease type",
          new String[]{"1 damage per second", "1 damage per second",
                       "Amount damage per second",
                       "1 damage per amount seconds", "Strength", "Dexterity",
                       "Constitution", "Intelligence", "Wisdom", "Charisma",
                       "Slow target"}));
        break;

      case 0x62: // Regeneration
        s.add(new DecNumber(buffer, offset, 4, "Value"));
        s.add(new Bitmap(buffer, offset + 4, 4, "Regeneration type",
          new String[]{"1 HP per second", "1 HP per second",
                       "Amount HP per second", "1 HP per amount seconds",
                       "Variable per amount seconds"}));
        break;

      case 0x83: // Chant (non-cumulative)
      case 0xCB: // Curse
      case 0xCC: // Prayer
        s.add(new DecNumber(buffer, offset, 4, "Amount"));
        s.add(new Unknown(buffer, offset + 4, 4));
        break;

      case 0x90: // Disable button
        s.add(new Unknown(buffer, offset, 4));
        s.add(new Bitmap(buffer, offset + 4, 4, "Button", s_button));
        break;

      case 0x91: // Disable spellcasting
        s.add(new Unknown(buffer, offset, 4));
        s.add(new Bitmap(buffer, offset + 4, 4, "Spell class",
          new String[]{"Wizard", "Priest", "Innate"}));
        break;

      case 0xBA: // Set status
        s.add(new Bitmap(buffer, offset, 4, "Action", new String[]{"Clear", "Set"}));
        s.add(new IdsFlag(buffer, offset + 4, 4, "State", "STATE.IDS"));
        break;

      case 0xBB: // Play BAM file (single/dual)
        s.add(new UnsignDecNumber(buffer, offset, 1, "Red"));
        s.add(new UnsignDecNumber(buffer, offset + 1, 1, "Green"));
        s.add(new UnsignDecNumber(buffer, offset + 2, 1, "Blue"));
        s.add(new Unknown(buffer, offset + 3, 1));
        s.add(new Unknown(buffer, offset + 4, 4));
        restype = "BAM";
        break;

      case 0xBC: // Play BAM file
      case 0xBD: // Play BAM file 2
      case 0xBE: // Play BAM file 3
      case 0xBF: // Play BAM file 4
        final LongIntegerHashMap<String> m_playbam = new LongIntegerHashMap<String>();
        m_playbam.put(0L, "Non-sticky, not 3D");
        m_playbam.put(1L, "Random placement, not 3D");
        m_playbam.put(528384L, "Sticky, 3D");
        m_playbam.put(1179648L, "RGB transparent");
        m_playbam.put(1183744L, "RGB transparent, 3D, sticky");
        m_playbam.put(3280896L, "RGB transparent, 3D");
        s.add(new UnsignDecNumber(buffer, offset, 1, "Red"));
        s.add(new UnsignDecNumber(buffer, offset + 1, 1, "Green"));
        s.add(new UnsignDecNumber(buffer, offset + 2, 1, "Blue"));
        s.add(new Unknown(buffer, offset + 3, 1));
        s.add(new HashBitmap(buffer, offset + 4, 4, "Properties", m_playbam));
        restype = "BAM";
        break;

      case 0xC0: // Hit point transfer
        s.add(new DecNumber(buffer, offset, 4, "Amount"));
        s.add(new Bitmap(buffer, offset + 4, 2, "Direction",
          new String[]{"Source to target", "Target to source", "Swap HP",
                       "Caster to target"}));
        s.add(new IdsBitmap(buffer, offset + 6, 2, "Damage type", "DAMAGES.IDS"));
        break;

      case 0xC1: // Shake screen
        s.add(new DecNumber(buffer, offset, 4, "Strength"));
        s.add(new Unknown(buffer, offset + 4, 4));
        break;

      case 0xC2: // Flash screen
        s.add(new UnsignDecNumber(buffer, offset, 1, "Red"));
        s.add(new UnsignDecNumber(buffer, offset + 1, 1, "Green"));
        s.add(new UnsignDecNumber(buffer, offset + 2, 1, "Blue"));
        s.add(new Unknown(buffer, offset + 3, 1));
        s.add(new Unknown(buffer, offset + 4, 4));
        break;

      case 0xC3: // Tint screen
        s.add(new UnsignDecNumber(buffer, offset, 1, "Red"));
        s.add(new UnsignDecNumber(buffer, offset + 1, 1, "Green"));
        s.add(new UnsignDecNumber(buffer, offset + 2, 1, "Blue"));
        s.add(new Unknown(buffer, offset + 3, 1));
        s.add(new DecNumber(buffer, offset + 4, 4, "Method"));
        break;

      case 0xC4: // Special spell hit
        s.add(new Unknown(buffer, offset, 4));
        s.add(new Bitmap(buffer, offset + 4, 4, "Effect",
          new String[]{"Adder's kiss", "Ball lightning", "Fizzle"}));
        break;

      case 0xC9: // Play BAM with effects
        s.add(new Unknown(buffer, offset, 4));
        s.add(new Bitmap(buffer, offset + 4, 4, "Effect",
          new String[]{"Cloak of warding", "Shield", "Black-barbed shield",
                       "Pain mirror", "Guardian mantle", "",
                       "Enoll eva's duplication", "Armor", "Antimagic shell",
                       "", "", "Flame walk", "Protection from evil",
                       "Conflagration", "Infernal shield",
                       "Submerge the will", "Balance in all things"}));
        restype = "BAM";
        break;

      case 0xCD: // Move view to target
        s.add(new DecNumber(buffer, offset, 4, "Speed"));
        s.add(new Unknown(buffer, offset + 4, 4));
        break;

      case 0xCE: // Embalm
        s.add(new Unknown(buffer, offset, 4));
        s.add(new Bitmap(buffer, offset + 4, 4, "Embalming type",
          new String[]{"Normal", "Greater"}));
        break;
    }

    return restype;
  }

  private String makeEffectParamsIWD(Datatype parent, byte buffer[], int offset, List<StructEntry> s,
                                     int effectType, boolean isV1)
  {
    String restype = null;
    switch (effectType) {
      case 0x0: // AC bonus
        s.add(new DecNumber(buffer, offset, 4, "AC value"));
        s.add(new Flag(buffer, offset + 4, 4, "Bonus to", s_actype));
        break;

      case 0x1: // Modify attacks per round
      case 0x16: // Luck bonus
      case 0x17: // Morale bonus
      case 0xEE: // All saving throws bonus
      case 0x10A: // Movement rate modifier
        s.add(new DecNumber(buffer, offset, 4, "Value"));
        s.add(new Bitmap(buffer, offset + 4, 4, "Modifier type", s_inctype));
        break;

      case 0x3: // Berserk
        s.add(new Unknown(buffer, offset, 4));
        s.add(new Bitmap(buffer, offset + 4, 4, "Berserk type",
          new String[]{"Normal", "Blood rage"}));
        break;

      case 0xC: // Damage
        s.add(new DecNumber(buffer, offset, 4, "Amount"));
        s.add(new Bitmap(buffer, offset + 4, 2, "Mode",
          new String[]{"Normal", "Set to value", "Set to %", "Percentage"}));
        s.add(new IdsBitmap(buffer, offset + 6, 2, "Damage type", "DAMAGES.IDS"));
        break;

      case 0xF: // Dexterity bonus
        s.add(new DecNumber(buffer, offset, 4, "Value"));
        s.add(new Bitmap(buffer, offset + 4, 4, "Modifier type",
          new String[]{"Increment", "Set", "Set % of", "Cat's grace"}));
        break;

      case 0x11: // Current HP bonus
        s.add(new DecNumber(buffer, offset, 4, "Value"));
        s.add(new Bitmap(buffer, offset + 4, 2, "Modifier type",
          new String[]{"Increment", "Set", "Increment % of"}));
        s.add(new Flag(buffer, offset + 6, 2, "Heal flags",
          new String[]{"No flags set", "Raise dead"}));
        break;

      case 0x19: // Poison
        s.add(new DecNumber(buffer, offset, 4, "Amount"));
        s.add(new Bitmap(buffer, offset + 4, 4, "Poison type",
          new String[]{"1 damage per second", "1 damage per second",
                       "Amount damage per second",
                       "1 damage per amount seconds",
                       "Variable per amount seconds"}));
        break;

      case 0x2C: // Strength bonus
        s.add(new DecNumber(buffer, offset, 4, "Value"));
        s.add(new Bitmap(buffer, offset + 4, 4, "Modifier type",
          new String[]{"Increment", "Set", "Set % of", "Wizard strength"}));
        break;

      case 0x27: // Sleep
      case 0x11D: // Force sleep
        s.add(new Unknown(buffer, offset, 4));
        s.add(new Bitmap(buffer, offset + 4, 4, "Wake on damage?", s_yesno));
        break;

      case 0x3C: // Casting failure
        s.add(new DecNumber(buffer, offset, 4, "Amount"));
        s.add(new Bitmap(buffer, offset + 4, 4, "Failure type",
          new String[]{"Wizard", "Priest", "Innate"}));
        break;

      case 0x42: // Translucency
        s.add(new DecNumber(buffer, offset, 4, "Amount"));
        s.add(new Bitmap(buffer, offset + 4, 4, "Visual effect",
          new String[]{"Draw instantly", "Fade in", "Fade out"}));
        break;

      case 0x43: // Summon creature
        s.add(new DecNumber(buffer, offset, 4, "# creatures"));
        s.add(new Bitmap(buffer, offset + 4, 4, "Summon animation",
          new String[]{"No animation", "Monster summoning circle",
                       "Animal summoning circle", "Earth summoning circle",
                       "Fire summoning circle", "Water summoning circle", "",
                       "Puff of smoke"}));
        restype = "CRE";
        break;

      case 0x49: // Attack damage bonus
        s.add(new DecNumber(buffer, offset, 4, "Value"));
        s.add(new Bitmap(buffer, offset + 4, 4, "Modifier type",
          new String[]{"Increment", "Fire damage", "Cold damage",
                       "Electricity damage", "Acid damage", "Magic damage",
                       "Poison damage", "Slashing damage", "Piercing damage",
                       "Crushing damage", "Missile damage"}));
        break;

      case 0x4E: // Disease
        s.add(new DecNumber(buffer, offset, 4, "Amount"));
        s.add(new Bitmap(buffer, offset + 4, 4, "Disease type",
          new String[]{"1 damage per second", "Amount damage per round",
                       "Amount damage per second",
                       "1 damage per amount seconds", "Strength", "Dexterity",
                       "Constitution", "Intelligence", "Wisdom", "Charisma",
                       "Slow target", "Mold touch"}));
        break;

      case 0x52: // Set AI script
        s.add(new Unknown(buffer, offset, 4));
        s.add(new IdsBitmap(buffer, offset + 4, 4, "Script level", "SCRLEV.IDS"));
        restype = "BCS";
        break;

      case 0x62: // Regeneration
        s.add(new DecNumber(buffer, offset, 4, "Value"));
        s.add(new Bitmap(buffer, offset + 4, 4, "Regeneration type",
          new String[]{"1 HP per second", "1 HP per second",
                       "Amount HP per second", "1 HP per amount seconds",
                       "Amount HP per round"}));
        break;

      case 0x77: // Mirror image
        s.add(new DecNumber(buffer, offset, 4, "# images"));
        s.add(new Unknown(buffer, offset + 4, 4));
        break;

      case 0x7C: // Teleport
        s.add(new Unknown(buffer, offset, 4));
        s.add(new Bitmap(buffer, offset + 4, 4, "Behavior",
          new String[]{"Normal", "Source to target", "Return to start",
                       "Exchange with target"}));
        break;

      case 0x83: // Chant (non-cumulative)
      case 0xF4: // Prayer
      case 0xF9: // Recitation
        s.add(new Unknown(buffer, offset, 4));
        s.add(new Bitmap(buffer, offset + 4, 4, "Prayer type",
          new String[]{"Beneficial", "Detrimental"}));
        break;

      case 0x90: // Disable button
        s.add(new Unknown(buffer, offset, 4));
        s.add(new Bitmap(buffer, offset + 4, 4, "Button", s_button));
        break;

      case 0x91: // Disable spellcasting
        s.add(new Unknown(buffer, offset, 4));
        s.add(new Bitmap(buffer, offset + 4, 4, "Spell class",
          new String[]{"Wizard", "Priest", "Innate"}));
        break;

      case 0xBA: // Move creature
        s.add(new Unknown(buffer, offset, 4));
        s.add(new IdsBitmap(buffer, offset + 4, 4, "Orientation", "DIR.IDS"));
        restype = "ARE";
        break;

      case 0xBB: // Set local variable
        s.add(new DecNumber(buffer, offset, 4, "Value"));
        s.add(new Unknown(buffer, offset + 4, 4));
        restype = "String";
        break;

      case 0xBC: // Increase spells cast per round
        s.add(new Unknown(buffer, offset, 4));
        s.add(new Bitmap(buffer, offset + 4, 4, "Cleanse aura?", s_noyes));
        break;

      case 0xBD: // Increase casting speed factor
      case 0xBE: // Increase attack speed factor
      case 0xEA: // Snilloc's snowball swarm
      case 0xED: // Magical stone
      case 0xEF: // Slow poison
      case 0xF5: // Bad prayer
      case 0xFA: // Bad recitation
      case 0xFC: // Sol's searing orb
        s.add(new DecNumber(buffer, offset, 4, "Amount"));
        s.add(new Unknown(buffer, offset + 4, 4));
        break;

      case 0xCE: // Protection from spell
      case 0x122: // Display spell immunity string
        final String s_cretype[] = {"Anyone", "Undead", "Not undead",
          "Fire-dwelling", "Not fire-dwelling", "Humanoid", "Not humanoid",
          "Animal", "Not animal", "Elemental", "Not elemental", "Fungus",
          "Not fungus", "Huge creature", "Not huge creature", "Elf",
          "Not elf", "Umber hulk", "Not umber hulk", "Half-elf",
          "Not half-elf", "Humanoid or animal", "Not humanoid or animal",
          "Blind", "Not blind", "Cold-dwelling", "Not cold-dwelling", "Golem",
          "Not golem", "Minotaur", "Not minotaur", "Undead or fungus",
          "Not undead or fungus", "Good", "Not good", "Neutral",
          "Not neutral", "Evil", "Not evil", "Paladin", "Not paladin",
          "Same moral alignment as source",
          "Not same moral alignment as source", "Source", "Not source",
          "Water-dwelling", "Not water-dwelling", "Breathing",
          "Not breathing", "Allies", "Not allies", "Enemies", "Not enemies",
          "Fire or cold dwelling", "Not fire or cold dwelling", "Unnatural",
          "Not unnatural", "Male", "Not male", "Lawful", "Not lawful",
          "Chaotic", "Not chaotic", "Evasion check", "Orc", "Not orc", "Deaf",
          "Not deaf", "Summoned creature", "Not summoned creature",
          "Mind flayer", "Not mind flayer", "Silenced", "Not silenced",
          "Intelligence less than", "Intelligence greater than",
          "Intelligence less than or equal to",
          "Intelligence greater than or equal to", "Skald", "Not skald",
          "Near enemies", "Not near enemies", "Drow", "Not drow",
          "Gray dwarf", "Not gray dwarf", "Daytime", "Not daytime", "Outdoor",
          "Not outdoor", "Keg", "Not keg", "Outsider", "Not outsider"};
        s.add(new Unknown(buffer, offset, 4));
        s.add(new Bitmap(buffer, offset + 4, 4, "Creature type", s_cretype));
        restype = "SPL";
        break;

      case 0xD0: // Minimum HP
        s.add(new DecNumber(buffer, offset, 4, "HP amount"));
        s.add(new Unknown(buffer, offset + 4, 4));
        break;

      case 0xDA: // Stoneskin effect
        s.add(new DecNumber(buffer, offset, 4, "# skins"));
        s.add(new Unknown(buffer, offset + 4, 4));
        break;

      case 0xE8: // Creature RGB color fade
        s.add(new Unknown(buffer, offset, 1));
        s.add(new UnsignDecNumber(buffer, offset + 1, 1, "Red"));
        s.add(new UnsignDecNumber(buffer, offset + 2, 1, "Green"));
        s.add(new UnsignDecNumber(buffer, offset + 3, 1, "Blue"));
        s.add(new Unknown(buffer, offset + 4, 2));
        s.add(new DecNumber(buffer, offset + 6, 2, "Speed"));
        break;

      case 0xE9: // Show visual effect
        s.add(new Unknown(buffer, offset, 4));
        s.add(new Bitmap(buffer, offset + 4, 4, "Effect", s_visuals));
        break;

      case 0xEB: // Show casting glow
        s.add(new Unknown(buffer, offset, 4));
        s.add(new Bitmap(buffer, offset + 4, 4, "Glow",
          new String[]{"None", "Abjuration", "Conjuration", "Divination",
                       "Enchantment", "Illusion", "Invocation", "Necromancy",
                       "Alteration"}));
        break;

      case 0xF0: // Summon creature 2
        s.add(new DecNumber(buffer, offset, 4, "# creatures"));
        s.add(new Bitmap(buffer, offset + 4, 4, "Summon type",
          new String[]{"Monster summoning 1", "Monster summoning 2",
                       "Monster summoning 3", "Monster summoning 4",
                       "Monster summoning 5", "Monster summoning 6",
                       "Monster summoning 7", "Animal summoning 1",
                       "Animal summoning 2", "Animal summoning 3",
                       "Summon insects", "Creeping doom", "Malavon summon"}));
        break;

      case 0xF1: // Vampiric touch
        s.add(new DecNumber(buffer, offset, 4, "Amount"));
        s.add(new Bitmap(buffer, offset + 4, 4, "Direction",
          new String[]{"Target to source", "Source to target"}));
        break;

      case 0xF2: // Show visual overlay
        s.add(new Unknown(buffer, offset, 4));
        s.add(new Bitmap(buffer, offset + 4, 4, "Overlay",
          new String[]{"Globe of invulnerability", "Shroud of flame",
                       "Antimagic shell", "Otiluke's resilient sphere",
                       "Protection from normal missiles", "Cloak of fear",
                       "Entropy shield", "Fire aura", "Frost aura",
                       "Insect plague", "Storm shell", "Shield of lathander",
                       "Greater shield of lathander", "Seven eyes"}));
        break;

      case 0xF3: // Animate dead
        s.add(new Unknown(buffer, offset, 4));
        s.add(new Bitmap(buffer, offset + 4, 4, "Undead type",
          new String[]{"Normal", "Lich"}));
        break;

      case 0xF6: // Summon creature 3
        s.add(new DecNumber(buffer, offset, 4, "# creatures"));
        s.add(new Bitmap(buffer, offset + 4, 4, "Creature type",
          new String[]{"Lizard man", "Troll", "Shadow", "Invisible stalker",
                       "Fire elemental (wizard)", "Earth elemental (wizard)",
                       "Water elemental (wizard)", "Fire elemental (priest)",
                       "Earth elemental (priest)", "Water elemental (priest)",
                       "Malavon earth elemental"}));
        break;

      case 0xF7: // Beltyn's burning blood
      case 0x108: // Static charge
      case 0x109: // Cloak of fear
      case 0x116: // Shroud of flame
        s.add(new DecNumber(buffer, offset, 4, "# hits"));
        s.add(new Unknown(buffer, offset + 4, 4));
        break;

      case 0xF8: // Summon shadow
        s.add(new DecNumber(buffer, offset, 4, "# creatures"));
        s.add(new Bitmap(buffer, offset + 4, 4, "Shadow type",
          new String[]{"Shadow", "Demishadow", "Shade"}));
        break;

      case 0xFB: // Lich touch
      case 0x100: // Umber hulk gaze
      case 0x117: // Animal rage
        s.add(new DecNumber(buffer, offset, 4, "# seconds"));
        s.add(new Unknown(buffer, offset + 4, 4));
        break;

      case 0xFD: // Bonus AC vs. weapons
        s.add(new DecNumber(buffer, offset, 4, "AC value"));
        s.add(new Flag(buffer, offset + 4, 4, "Bonus to",
          new String[]{"All weapons", "Blunt weapons", "Missile weapons",
                       "Piercing weapons", "Slashing weapons",
                       "Set base AC to value"}));
        break;

      case 0xFE: // Dispel specific spell
        s.add(new Unknown(buffer, offset, 4));
        s.add(new Bitmap(buffer, offset + 4, 4, "Dispel type",
          new String[]{"All effects", "Equipped effects only",
                       "Limited effects only"}));
        restype = "SPL";
        break;

      case 0xFF: // Salamander aura
        s.add(new DecNumber(buffer, offset, 4, "Amount"));
        s.add(new Bitmap(buffer, offset + 4, 4, "Aura type",
          new String[]{"Fire", "Frost"}));
        break;

      case 0x103: // Summon creatures with cloud
        s.add(new DecNumber(buffer, offset, 4, "# creatures"));
        s.add(new Bitmap(buffer, offset + 4, 4, "Summon type",
          new String[]{"Default", "Ally", "Hostile", "Forced", "Genie"}));
        restype = "CRE";
        break;

      case 0x105: // Immunity to effect and string
      case 0x114: // Remove effect by type
        s.add(new Unknown(buffer, offset, 4));
        s.add(new Bitmap(buffer, offset + 4, 4, "Effect", s_effname));
        break;

      case 0x11B: // Float text
        s.add(new StringRef(buffer, offset, "String"));
        s.add(new Bitmap(buffer, offset + 4, 4, "Display type",
          new String[]{"String reference", "Cynicism"}));
        break;

      case 0x128: // Set global variable
        s.add(new DecNumber(buffer, offset, 4, "Value"));
        s.add(new Unknown(buffer, offset + 4, 4));
        break;
    }

    return restype;
  }

  private String makeEffectParamsIWD2(Datatype parent, byte buffer[], int offset, List<StructEntry> s,
                                      int effectType, boolean isV1)
  {
    String restype = null;
    switch (effectType) {
      case 0x0: // AC bonus
        s.add(new DecNumber(buffer, offset, 4, "AC value"));
        s.add(new Bitmap(buffer, offset + 4, 4, "Bonus to",
          new String[]{"Generic", "Armor", "Deflection", "Shield", "Crushing",
                       "Piercing", "Slashing", "Missile"}));
        break;

      case 0x1: // Modify attacks per round
      case 0x17: // Morale bonus
      case 0xEE: // All saving throws bonus
      case 0x10A: // Movement rate modifier
      case 0x129: // Hide in shadows bonus
      case 0x12A: // Use magic device bonus
      case 0x1B9: // Force slow
        s.add(new DecNumber(buffer, offset, 4, "Value"));
        s.add(new Bitmap(buffer, offset + 4, 4, "Modifier type", s_inctype));
        break;

      case 0x3: // Berserk
        s.add(new Unknown(buffer, offset, 4));
        s.add(new Bitmap(buffer, offset + 4, 4, "Berserk type",
          new String[]{"Normal", "Constant", "Blood rage"}));
        break;

      case 0xC: // Damage
        s.add(new DecNumber(buffer, offset, 4, "Amount"));
        s.add(new Bitmap(buffer, offset + 4, 2, "Mode",
          new String[]{"Normal", "Set to value", "Set to %", "Save for half"}));
        s.add(new IdsBitmap(buffer, offset + 6, 2, "Damage type", "DAMAGES.IDS"));
        break;

      case 0xF: // Dexterity bonus
        s.add(new DecNumber(buffer, offset, 4, "Value"));
        s.add(new Bitmap(buffer, offset + 4, 4, "Modifier type",
          new String[]{"Increment", "Set", "Set % of", "Cat's grace"}));
        break;

      case 0x11: // Current HP bonus
        s.add(new DecNumber(buffer, offset, 4, "Value"));
        s.add(new Bitmap(buffer, offset + 4, 2, "Modifier type",
          new String[]{"Increment", "Set", "Increment % of", "Lay on hands",
                       "Wholeness of body", "Lathander's renewal"}));
        s.add(new Flag(buffer, offset + 6, 2, "Heal flags",
          new String[]{"No flags set", "Raise dead"}));
        break;

      case 0x16: // Luck bonus
        s.add(new DecNumber(buffer, offset, 4, "Value"));
        s.add(new Bitmap(buffer, offset + 4, 4, "Modifier type",
          new String[]{"Increment", "Lucky streak", "Fortune's favorite"}));
        break;

      case 0x18: // Panic
        s.add(new Unknown(buffer, offset, 4));
        s.add(new Bitmap(buffer, offset + 4, 4, "Panic type",
          new String[]{"Normal", "Harpy wail"}));
        break;

      case 0x19: // Poison
        s.add(new DecNumber(buffer, offset, 4, "Amount"));
        s.add(new Bitmap(buffer, offset + 4, 4, "Poison type",
          new String[]{"1 damage per second", "1 damage per second",
                       "Amount damage per second",
                       "1 damage per amount seconds",
                       "Amount damage per round",
                       "Snake bite", "Envenomed weapon"}));
        break;

      case 0x27: // Sleep
      case 0x11D: // Force sleep
      case 0x1A3: // Unconsciousness
        s.add(new Unknown(buffer, offset, 4));
        s.add(new Bitmap(buffer, offset + 4, 4, "Wake on damage?", s_yesno));
        break;

      case 0x2C: // Strength bonus
        s.add(new DecNumber(buffer, offset, 4, "Value"));
        s.add(new Bitmap(buffer, offset + 4, 4, "Modifier type",
          new String[]{"Increment", "Set", "Set % of", "Wizard strength"}));
        break;

      case 0x2D: // Stun
        s.add(new Unknown(buffer, offset, 4));
        s.add(new Bitmap(buffer, offset + 4, 4, "Stun type",
          new String[]{"Normal", "Unstun on damage", "Power word, stun"}));
        break;

      case 0x3C: // Casting failure
        s.add(new DecNumber(buffer, offset, 4, "Amount"));
        s.add(new Bitmap(buffer, offset + 4, 4, "Spell class",
          new String[]{"Arcane", "Divine", "All spells"}));
        break;

      case 0x3D: // Alchemy
        s.add(new DecNumber(buffer, offset, 4, "Value"));
        s.add(new Bitmap(buffer, offset + 4, 4, "Modifier type",
          new String[]{"Increment", "Set", "Mastery"}));
        break;

      case 0x42: // Translucency
        s.add(new DecNumber(buffer, offset, 4, "Amount"));
        s.add(new Bitmap(buffer, offset + 4, 4, "Visual effect",
          new String[]{"Draw instantly", "Fade in", "Fade out"}));
        break;

      case 0x43: // Summon creature
      case 0x19A: // Summon friendly creature
      case 0x19B: // Summon hostile creature
        s.add(new DecNumber(buffer, offset, 4, "# creatures"));
        s.add(new Bitmap(buffer, offset + 4, 4, "Summon animation",
          new String[]{"No animation", "Monster summoning circle",
                       "Animal summoning circle", "Earth summoning circle",
                       "Fire summoning circle", "Water summoning circle", "",
                       "Puff of smoke"}));
        restype = "CRE";
        break;

      case 0x49: // Attack damage bonus
        s.add(new DecNumber(buffer, offset, 4, "Value"));
        s.add(new Bitmap(buffer, offset + 4, 4, "Modifier type",
          new String[]{"Increment", "Fire damage", "Cold damage",
                       "Electricity damage", "Acid damage", "Magic damage",
                       "Poison damage", "Slashing damage", "Piercing damage",
                       "Crushing damage", "Missile damage"}));
        break;

      case 0x4E: // Disease
        s.add(new DecNumber(buffer, offset, 4, "Amount"));
        s.add(new Bitmap(buffer, offset + 4, 4, "Disease type",
          new String[]{"1 damage per second", "Amount damage per round",
                       "Amount damage per second",
                       "1 damage per amount seconds", "Strength", "Dexterity",
                       "Constitution", "Intelligence", "Wisdom", "Charisma",
                       "Slow target", "Mold touch", "", "Contagion",
                       "Cloud of pestilence", "Dolorous decay"}));
        break;

      case 0x52: // Set AI script
        s.add(new Unknown(buffer, offset, 4));
        s.add(new IdsBitmap(buffer, offset + 4, 4, "Script level", "SCRLEV.IDS"));
        restype = "BCS";
        break;

      case 0x62: // Regeneration
        s.add(new DecNumber(buffer, offset, 4, "Value"));
        s.add(new Bitmap(buffer, offset + 4, 4, "Regeneration type",
          new String[]{"1 HP per second", "1 HP per second",
                       "Amount HP per second", "1 HP per amount seconds",
                       "Amount HP per round"}));
        break;

      case 0x77: // Mirror image
        s.add(new DecNumber(buffer, offset, 4, "# images"));
        s.add(new Bitmap(buffer, offset + 4, 4, "Image type",
          new String[]{"Normal", "Reflected image"}));
        break;

      case 0x7C: // Teleport
        s.add(new Unknown(buffer, offset, 4));
        s.add(new Bitmap(buffer, offset + 4, 4, "Behavior",
          new String[]{"Normal", "Source to target", "Return to start",
                       "Exchange with target"}));
        break;

      case 0x83: // Chant (non-cumulative)
      case 0xF4: // Prayer
      case 0xF9: // Recitation
        s.add(new Unknown(buffer, offset, 4));
        s.add(new Bitmap(buffer, offset + 4, 4, "Prayer type",
          new String[]{"Beneficial", "Detrimental"}));
        break;

      case 0x90: // Disable button
        s.add(new Unknown(buffer, offset, 4));
        s.add(new Bitmap(buffer, offset + 4, 4, "Button",
          new String[]{"Stealth", "Thieving", "Cast spell", "Quick spell 0",
                       "Quick spell 1", "Quick spell 2", "Quick spell 3",
                       "Quick spell 4", "Quick spell 5", "Quick spell 6",
                       "Quick spell 7", "Quick spell 8", "Bard song",
                       "Quick song 0", "Quick song 1", "Quick song 2",
                       "Quick song 3", "Quick song 4", "Quick song 5",
                       "Quick song 6", "Quick song 7", "Quick song 8",
                       "Quick skill 0", "Quick skill 1", "Quick skill 2",
                       "Quick skill 3", "Quick skill 4", "Quick skill 5",
                       "Quick skill 6", "Quick skill 7", "Quick skill 8"}));
        break;

      case 0x91: // Disable spellcasting
        s.add(new Unknown(buffer, offset, 4));
        s.add(new Bitmap(buffer, offset + 4, 4, "Spell class",
          new String[]{"All spells", "Non-innate", "Arcane", "Divine",
                       "Innate"}));
        break;

      case 0xBA: // Move creature
        s.add(new Unknown(buffer, offset, 4));
        s.add(new IdsBitmap(buffer, offset + 4, 4, "Orientation", "DIR.IDS"));
        restype = "ARE";
        break;

      case 0xBB: // Set local variable
        s.add(new DecNumber(buffer, offset, 4, "Value"));
        s.add(new Unknown(buffer, offset + 4, 4));
        restype = "String";
        break;

      case 0xBC: // Increase spells cast per round
        s.add(new Unknown(buffer, offset, 4));
        s.add(new Bitmap(buffer, offset + 4, 4, "Cleanse aura?", s_noyes));
        break;

      case 0xBD: // Increase casting speed factor
      case 0xBE: // Increase attack speed factor
      case 0xEA: // Snilloc's snowball swarm
      case 0xED: // Magical stone
      case 0xEF: // Slow poison
      case 0xF5: // Bad prayer
      case 0xFA: // Bad recitation
      case 0xFC: // Sol's searing orb
        s.add(new DecNumber(buffer, offset, 4, "Amount"));
        s.add(new Unknown(buffer, offset + 4, 4));
        break;

      case 0xBF: // Casting level bonus
        s.add(new DecNumber(buffer, offset, 4, "Amount"));
        s.add(new Bitmap(buffer, offset, 4, "Spell class",
          new String[]{"Arcane", "Divine"}));
        break;

      case 0xC1: // Invisibility detection
        s.add(new Unknown(buffer, offset, 4));
        s.add(new Bitmap(buffer, offset + 4, 4, "Ignore visibility?", s_noyes));
        break;

      case 0xCE: // Protection from spell
      case 0x122: // Display spell immunity string
        final String s_cretype[] = {"Anyone", "Undead", "Not undead",
          "Fire-dwelling", "Not fire-dwelling", "Humanoid", "Not humanoid",
          "Animal", "Not animal", "Elemental", "Not elemental", "Fungus",
          "Not fungus", "Huge creature", "Not huge creature", "Elf",
          "Not elf", "Umber hulk", "Not umber hulk", "Half-elf",
          "Not half-elf", "Humanoid or animal", "Not humanoid or animal",
          "Blind", "Not blind", "Cold-dwelling", "Not cold-dwelling", "Golem",
          "Not golem", "Minotaur", "Not minotaur", "Undead or fungus",
          "Not undead or fungus", "Good", "Not good", "Neutral",
          "Not neutral", "Evil", "Not evil", "Paladin", "Not paladin",
          "Same moral alignment as source",
          "Not same moral alignment as source", "Source", "Not source",
          "Water-dwelling", "Not water-dwelling", "Breathing",
          "Not breathing", "Allies", "Not allies", "Enemies", "Not enemies",
          "Fire or cold dwelling", "Not fire or cold dwelling", "Unnatural",
          "Not unnatural", "Male", "Not male", "Lawful", "Not lawful",
          "Chaotic", "Not chaotic", "Evasion check", "Orc", "Not orc", "Deaf",
          "Not deaf", "Summoned creature", "Not summoned creature",
          "Mind flayer", "Not mind flayer", "Silenced", "Not silenced",
          "Intelligence less than", "Intelligence greater than",
          "Intelligence less than or equal to",
          "Intelligence greater than or equal to", "Skald", "Not skald",
          "Near enemies", "Not near enemies", "Drow", "Not drow",
          "Gray dwarf", "Not gray dwarf", "Daytime", "Not daytime", "Outdoor",
          "Not outdoor", "Keg", "Not keg", "Outsider", "Not outsider"};
        s.add(new Unknown(buffer, offset, 4));
        s.add(new Bitmap(buffer, offset + 4, 4, "Creature type", s_cretype));
        restype = "SPL";
        break;

      case 0xD0: // Minimum HP
      case 0x1B0: // Tortoise shell
        s.add(new DecNumber(buffer, offset, 4, "HP amount"));
        s.add(new Unknown(buffer, offset + 4, 4));
        break;

      case 0xDA: // Stoneskin effect
        s.add(new DecNumber(buffer, offset, 4, "# skins"));
        s.add(new Bitmap(buffer, offset + 4, 4, "Skin type",
          new String[]{"Stoneskin", "Iron skins"}));
        break;

      case 0xE8: // Creature RGB color fade
        s.add(new Unknown(buffer, offset, 1));
        s.add(new UnsignDecNumber(buffer, offset + 1, 1, "Red"));
        s.add(new UnsignDecNumber(buffer, offset + 2, 1, "Green"));
        s.add(new UnsignDecNumber(buffer, offset + 3, 1, "Blue"));
        s.add(new Unknown(buffer, offset + 4, 2));
        s.add(new DecNumber(buffer, offset + 6, 2, "Speed"));
        break;

      case 0xE9: // Show visual effect
        s.add(new Unknown(buffer, offset, 4));
        s.add(new Bitmap(buffer, offset + 4, 4, "Effect", s_visuals));
        break;

      case 0xEB: // Show casting glow
        s.add(new Unknown(buffer, offset, 4));
        s.add(new Bitmap(buffer, offset + 4, 4, "Glow",
          new String[]{"None", "Abjuration", "Conjuration", "Divination",
                       "Enchantment", "Illusion", "Invocation", "Necromancy",
                       "Alteration"}));
        break;

      case 0xF0: // Summon creature 2
        s.add(new DecNumber(buffer, offset, 4, "# creatures"));
        s.add(new Bitmap(buffer, offset + 4, 4, "Summon type",
          new String[]{"Monster summoning 1", "Monster summoning 2",
                       "Monster summoning 3", "Monster summoning 4",
                       "Monster summoning 5", "Monster summoning 6",
                       "Monster summoning 7", "Animal summoning 1",
                       "Animal summoning 2", "Animal summoning 3",
                       "Summon insects", "Creeping doom", "Malavon summon"}));
        break;

      case 0xF1: // Vampiric touch
        s.add(new DecNumber(buffer, offset, 4, "Amount"));
        s.add(new Bitmap(buffer, offset + 4, 4, "Direction",
          new String[]{"Target to source", "Source to target"}));
        break;

      case 0xF2: // Show visual overlay
        s.add(new Unknown(buffer, offset, 4));
        s.add(new Bitmap(buffer, offset + 4, 4, "Overlay",
          new String[]{"Globe of invulnerability", "Shroud of flame",
                       "Antimagic shell", "Otiluke's resilient sphere",
                       "Protection from normal missiles", "Cloak of fear",
                       "Entropy shield", "Fire aura", "Frost aura",
                       "Insect plague", "Storm shell", "Shield of lathander",
                       "Greater shield of lathander", "Seven eyes"}));
        break;

      case 0xF3: // Animate dead
        s.add(new Unknown(buffer, offset, 4));
        s.add(new Bitmap(buffer, offset + 4, 4, "Undead type",
          new String[]{"Normal", "Lich"}));
        break;

      case 0xF6: // Summon creature 3
        s.add(new DecNumber(buffer, offset, 4, "# creatures"));
        s.add(new Bitmap(buffer, offset + 4, 4, "Creature type",
          new String[]{"Lizard man", "Troll", "Shadow", "Invisible stalker",
                       "Fire elemental (wizard)", "Earth elemental (wizard)",
                       "Water elemental (wizard)", "Fire elemental (priest)",
                       "Earth elemental (priest)", "Water elemental (priest)",
                       "Malavon earth elemental"}));
        break;

      case 0xF7: // Beltyn's burning blood
        s.add(new DecNumber(buffer, offset, 4, "# hits"));
        s.add(new Unknown(buffer, offset + 4, 4));
        break;

      case 0xF8: // Summon shadow
        s.add(new DecNumber(buffer, offset, 4, "# creatures"));
        s.add(new Bitmap(buffer, offset + 4, 4, "Shadow type",
          new String[]{"Shadow", "Demishadow", "Shade"}));
        break;

      case 0xFB: // Lich touch
      case 0x100: // Umber hulk gaze
      case 0x117: // Animal rage
        s.add(new DecNumber(buffer, offset, 4, "# seconds"));
        s.add(new Unknown(buffer, offset + 4, 4));
        break;

      case 0xFD: // Bonus AC vs. weapons
        s.add(new DecNumber(buffer, offset, 4, "AC value"));
        s.add(new Flag(buffer, offset + 4, 4, "Bonus to",
          new String[]{"All weapons", "Blunt weapons", "Missile weapons",
                       "Piercing weapons", "Slashing weapons",
                       "Set base AC to value"}));
        break;

      case 0xFE: // Dispel specific spell
        s.add(new Unknown(buffer, offset, 4));
        s.add(new Bitmap(buffer, offset + 4, 4, "Dispel type",
          new String[]{"All effects", "Equipped effects only",
                       "Limited effects only"}));
        restype = "SPL";
        break;

      case 0xFF: // Salamander aura
        s.add(new DecNumber(buffer, offset, 4, "Amount"));
        s.add(new Bitmap(buffer, offset + 4, 4, "Aura type",
          new String[]{"Fire", "Frost"}));
        break;

      case 0x103: // Summon creatures with cloud
        s.add(new DecNumber(buffer, offset, 4, "# creatures"));
        s.add(new Bitmap(buffer, offset + 4, 4, "Summon type",
          new String[]{"Default", "Ally", "Hostile", "Forced", "Genie"}));
        restype = "CRE";
        break;

      case 0x105: // Immunity to effect and resource
        s.add(new Unknown(buffer, offset, 4));
        s.add(new Bitmap(buffer, offset + 4, 4, "Effect", s_effname));
        restype = "SPL";
        break;

      case 0x108: // Static charge
      case 0x109: // Cloak of fear
      case 0x1C1: // Call lightning
        s.add(new DecNumber(buffer, offset, 4, "# hits"));
        s.add(new Unknown(buffer, offset + 4, 4));
        restype = "SPL";
        break;

      case 0x114: // Remove effect by type
        s.add(new Unknown(buffer, offset, 4));
        s.add(new Bitmap(buffer, offset + 4, 4, "Effect", s_effname));
        break;

      case 0x118: // Turn undead
        s.add(new Unknown(buffer, offset, 4));
        s.add(new Bitmap(buffer, offset + 4, 4, "Turn type",
          new String[]{"Command", "Rebuke", "Destroy", "Panic",
                       "Depend on caster"}));
        break;

      case 0x11B: // Float text
        s.add(new StringRef(buffer, offset, "String"));
        s.add(new Bitmap(buffer, offset + 4, 4, "Display type",
          new String[]{"String reference", "Cynicism"}));
        break;

      case 0x120: // Set status
        s.add(new Unknown(buffer, offset, 4));
        s.add(new IdsBitmap(buffer, offset + 4, 4, "State", "SPLSTATE.IDS"));
        break;

      case 0x128: // Set global variable
        s.add(new DecNumber(buffer, offset, 4, "Value"));
        s.add(new Unknown(buffer, offset + 4, 4));
        break;

      case 0x192: // Apply effects list
        final String s_applytype[] = {"Anyone", "Undead", "Not undead",
          "Fire-dwelling", "Not fire-dwelling", "Humanoid", "Not humanoid",
          "Animal", "Not animal", "Elemental", "Not elemental", "Fungus",
          "Not fungus", "Huge creature", "Not huge creature", "Elf",
          "Not elf", "Umber hulk", "Not umber hulk", "Half-elf",
          "Not half-elf", "Humanoid or animal", "Not humanoid or animal",
          "Blind", "Not blind", "Cold-dwelling", "Not cold-dwelling", "Golem",
          "Not golem", "Minotaur", "Not minotaur", "Undead or fungus",
          "Not undead or fungus", "Good", "Not good", "Neutral",
          "Not neutral", "Evil", "Not evil", "Paladin", "Not paladin",
          "Same moral alignment as source",
          "Not same moral alignment as source", "Source", "Not source",
          "Water-dwelling", "Not water-dwelling", "Breathing",
          "Not breathing", "Allies", "Not allies", "Enemies", "Not enemies",
          "Fire or cold dwelling", "Not fire or cold dwelling", "Unnatural",
          "Not unnatural", "Male", "Not male", "Lawful", "Not lawful",
          "Chaotic", "Not chaotic", "Orc", "Not orc", "Deaf", "Not deaf",
          "Same alignment", "Not same alignment", "Allied and same alignment",
          "Not allied and same alignment", "Hit points greater than",
          "Hit points less than", "Drow", "Not drow", "Gray dwarf",
          "Not gray dwarf", "Summoned creature", "Not summoned creature",
          "Goblin", "Not goblin", "Giant", "Not giant", "Troll", "Not troll",
          "Keg", "Not keg", "Human", "Not human", "Yuan-ti", "Not yuan-ti",
          "Outsider", "Not outsider"};
        s.add(new Unknown(buffer, offset, 4));
        s.add(new Bitmap(buffer, offset + 4, 4, "Creature type", s_applytype));
        restype = "SPL";
        break;

      case 0x194: // Nausea
        s.add(new Unknown(buffer, offset, 4));
        s.add(new Bitmap(buffer, offset + 4, 4, "Nausea type",
          new String[]{"Stinking cloud", "Ghoul touch"}));
        break;

      case 0x196: // Fire shield
        s.add(new Unknown(buffer, offset, 4));
        s.add(new Bitmap(buffer, offset + 4, 4, "Shield type",
          new String[]{"Red", "Blue"}));
        restype = "SPL";
        break;

      case 0x199: // Righteous wrath of the faithful
        s.add(new Unknown(buffer, offset, 4));
        s.add(new Bitmap(buffer, offset + 4, 4, "Affect",
          new String[]{"Allies", "Allies and same alignment"}));
        break;

      case 0x19C: // Control creature
        s.add(new Unknown(buffer, offset, 4));
        s.add(new Bitmap(buffer, offset + 4, 4, "Control type",
          new String[]{"", "Default", "Mental domination"}));
        break;

      case 0x19D: // Run visual effect
        s.add(new Unknown(buffer, offset, 4));
        s.add(new Bitmap(buffer, offset + 4, 4, "Animation",
          new String[]{"Sanctuary", "Entangle", "Wisp", "Shield", "Grease",
                       "Web", "Minor globe of invulnerability",
                       "Globe of invulnerability", "Shroud of flame",
                       "Antimagic shell", "Otiluke's resilient sphere",
                       "Protection from normal missiles", "Cloak of fear",
                       "Entrophy shield", "Fire aura", "Frost aura",
                       "Insect plague", "Storm shell", "Shield of lathander",
                       "", "Greater shield of lathander", "", "Seven eyes",
                       "", "Blur", "Invisibility", "Fire shield (red)",
                       "Fire shield (blue)", "", "", "Tortoise shell",
                       "Death armor"}));
        break;

      case 0x1A0: // Bleeding wounds
        s.add(new DecNumber(buffer, offset, 4, "Amount"));
        s.add(new Bitmap(buffer, offset + 4, 4, "Damage type",
          new String[]{"Amount HP per round", "Amount HP per second",
                       "1 HP per amount seconds"}));
        break;

      case 0x1A1: // Area effect using effects list
        s.add(new DecNumber(buffer, offset, 4, "Radius"));
        s.add(new Flag(buffer, offset + 4, 4, "Area effect type",
          new String[]{"Instant", "Once per round", "Ignore target"}));
        restype = "SPL";
        break;

      case 0x1A4: // Death magic
        s.add(new Unknown(buffer, offset, 4));
        s.add(new Flag(buffer, offset + 4, 4, "Death type",
          new String[]{"Acid", "Burning", "Crushing", "Normal", "Exploding",
                       "Stoned", "Freezing", "", "", "", "Permanent",
                       "Destruction"}));
        break;

      case 0x1AD: // Apply effects list on hit
        restype = "SPL";
        break;

      case 0x1AE: // Projectile type using effects list
        s.add(new Unknown(buffer, offset, 4));
        s.add(new DecNumber(buffer, offset + 4, 4, "Projectile"));
        restype = "SPL";
        break;

      case 0x1AF: // Energy drain
        s.add(new DecNumber(buffer, offset, 4, "# levels"));
        s.add(new Unknown(buffer, offset + 4, 4));
        break;

      case 0x1B1: // Blink
        s.add(new Unknown(buffer, offset, 4));
        s.add(new Bitmap(buffer, offset + 4, 4, "Blink type",
          new String[]{"Normal", "Empty body"}));
        break;

      case 0x1B2: // Persistent using effects list
        s.add(new DecNumber(buffer, offset, 4, "Interval"));
        s.add(new Unknown(buffer, offset + 4, 4));
        restype = "SPL";
        break;

      case 0x1B4: // Damage reduction
        s.add(new DecNumber(buffer, offset, 4, "Damage ignored"));
        s.add(new DecNumber(buffer, offset + 4, 4, "Enchantment to overcome"));
        break;

      case 0x1B5: // Disguise
        s.add(new IdsBitmap(buffer, offset, 4, "Animation", "ANIMATE.IDS"));
        s.add(new Unknown(buffer, offset + 4, 4));
        break;

      case 0x1BB: // Protection from arrows
        s.add(new Unknown(buffer, offset, 4));
        s.add(new Bitmap(buffer, offset + 4, 4, "Damage reduction",
          new String[]{"None", "10/+1", "10/+2", "10/+3", "10/+4", "10/+5"}));
        break;

      case 0x1C2: // Globe of invulnerability
        s.add(new Unknown(buffer, offset, 4));
        s.add(new Bitmap(buffer, offset + 4, 4, "Globe type",
          new String[]{"Minor globe of invulnerability",
                       "Globe of invulnerability"}));
        break;

      case 0x1C4: // Bane
        s.add(new DecNumber(buffer, offset, 4, "Amount"));
        s.add(new Unknown(buffer, offset + 4, 4));
        break;
    }

    return restype;
  }

  private int makeEffectCommon1(byte[] buffer, int offset, List<StructEntry> s, boolean isV1)
  {
    if (isV1) {
      s.add(new Bitmap(buffer, offset, 1, "Timing mode", s_duration));
      s.add(new Bitmap(buffer, offset + 1, 1, "Dispel/Resistance", EffectType.s_dispel));
      offset += 2;
    } else {
      s.add(new Bitmap(buffer, offset, 4, "Timing mode", s_duration));
      offset += 4;
    }

    s.add(new DecNumber(buffer, offset, 4, "Duration"));
    offset += 4;

    if (isV1) {
      s.add(new DecNumber(buffer, offset, 1, "Probability 1"));
      s.add(new DecNumber(buffer, offset + 1, 1, "Probability 2"));
      offset += 2;
    } else {
      s.add(new DecNumber(buffer, offset, 2, "Probability 1"));
      s.add(new DecNumber(buffer, offset + 2, 2, "Probability 2"));
      offset += 4;
    }

    return offset;
  }

  private int makeEffectResource(Datatype parent, byte buffer[], int offset, List<StructEntry> s,
                                 int effectType, String resourceType, int param1, int param2)
  {
    final int gameid = ResourceFactory.getGameID();

    if (resourceType == null) {
      if ((gameid == ResourceFactory.ID_BG2 ||
          gameid == ResourceFactory.ID_BG2TOB ||
          gameid == ResourceFactory.ID_BGEE) &&
          effectType == 0x13F && param2 == 11) {    // Restrict item (BGEE)
        s.add(new TextString(buffer, offset, 8, "Script name"));
      } else {
        s.add(new Unknown(buffer, offset, 8, "Unused"));
      }
    } else if (resourceType.equalsIgnoreCase("String")) {
      s.add(new TextString(buffer, offset, 8, "String"));
    } else {
      s.add(new ResourceRef(buffer, offset, "Resource", resourceType.split(":")));
    }
    offset += 8;

    return offset;
  }

  private int makeEffectCommon2(byte[] buffer, int offset, List<StructEntry> s, boolean isV1)
  {
    final int gameid = ResourceFactory.getGameID();

    if (isV1) {
      s.add(new DecNumber(buffer, offset, 4, "# dice thrown/maximum level"));
      s.add(new DecNumber(buffer, offset + 4, 4, "Dice size/minimum level"));
      if (gameid == ResourceFactory.ID_ICEWIND2) {
        s.add(new Flag(buffer, offset + 8, 4, "Save type", s_savetype2));
        s.add(new DecNumber(buffer, offset + 12, 4, "Save penalty"));
      }
      else {
        s.add(new Flag(buffer, offset + 8, 4, "Save type", s_savetype));
        s.add(new DecNumber(buffer, offset + 12, 4, "Save bonus"));
      }
    } else {
      if (gameid == ResourceFactory.ID_ICEWIND2) {
        s.add(new Flag(buffer, offset, 4, "Save type", s_savetype2));
        s.add(new DecNumber(buffer, offset + 4, 4, "Save penalty"));
        s.add(new DecNumber(buffer, offset + 8, 4, "Parameter?"));
        s.add(new DecNumber(buffer, offset + 12, 4, "Parameter?"));
      }
      else {
        s.add(new DecNumber(buffer, offset, 4, "# dice thrown"));
        s.add(new DecNumber(buffer, offset + 4, 4, "Dice size"));
        s.add(new Flag(buffer, offset + 8 , 4, "Save type", s_savetype));
        s.add(new DecNumber(buffer, offset + 12, 4, "Save bonus"));
      }
    }
    offset += 16;

    return offset;
  }

  private int makeEffectParam25(Datatype parent, byte buffer[], int offset, List<StructEntry> s,
                                int effectType, String resourceType, int param1, int param2)
  {
    final int gameid = ResourceFactory.getGameID();

    if (gameid == ResourceFactory.ID_BG2 ||
        gameid == ResourceFactory.ID_BG2TOB ||
        gameid == ResourceFactory.ID_BGEE) {
      switch (effectType) {
        case 0xE8:    // Cast spell on condition (CGameEffectContingencyInstance)
          if (param2 == 13) {
            s.add(new IdsBitmap(buffer, offset, 4, "Time of day", "TIMEODAY.IDS"));
          } else {
            s.add(new DecNumber(buffer, offset, 4, "Unused"));
          }
          break;
        case 0x13F:   // Restrict item (BGEE)
          s.add(new StringRef(buffer, offset, "Description note"));
          break;
        default:
          s.add(new DecNumber(buffer, offset, 4, "Unused"));
          break;
      }
    } else {
      s.add(new Unknown(buffer, offset, 4));
    }
    offset += 4;

    return offset;
  }

}<|MERGE_RESOLUTION|>--- conflicted
+++ resolved
@@ -1224,8 +1224,7 @@
     // Processing game specific effects
     if (s.size() == initSize) {
       if (gameid == ResourceFactory.ID_BG1 ||
-          gameid == ResourceFactory.ID_BG1TOTSC ||
-          gameid == ResourceFactory.ID_DEMO) {
+          gameid == ResourceFactory.ID_BG1TOTSC) {
         restype = makeEffectParamsBG1(parent, buffer, offset, s, effectType, isV1);
       } else if (gameid == ResourceFactory.ID_TORMENT) {
         restype = makeEffectParamsPST(parent, buffer, offset, s, effectType, isV1);
@@ -1688,18 +1687,6 @@
     return restype;
   }
 
-<<<<<<< HEAD
-    // ---------------
-    // Baldur's Gate I & TotSC Effects
-    // ---------------
-    if (gameid == ResourceFactory.ID_BG1 ||
-        gameid == ResourceFactory.ID_BG1TOTSC) {
-      switch (effectType) {
-        case 0x0: // AC bonus (CGameEffectAC)
-          s.add(new DecNumber(buffer, offset, 4, "AC value"));
-          s.add(new Flag(buffer, offset + 4, 4, "Bonus to", s_actype));
-          break;
-=======
   private String makeEffectParamsBG1(Datatype parent, byte buffer[], int offset, List<StructEntry> s,
                                      int effectType, boolean isV1)
   {
@@ -1709,7 +1696,6 @@
         s.add(new DecNumber(buffer, offset, 4, "AC value"));
         s.add(new Flag(buffer, offset + 4, 4, "Bonus to", s_actype));
         break;
->>>>>>> 582b2371
 
       case 0x1: // Modify attacks per round (CGameEffectAttackNo)
         s.add(new Bitmap(buffer, offset, 4, "Value",
