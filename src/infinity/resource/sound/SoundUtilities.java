--- conflicted
+++ resolved
@@ -5,13 +5,9 @@
 package infinity.resource.sound;
 
 import infinity.resource.ResourceFactory;
-<<<<<<< HEAD
+import infinity.resource.sound.AudioConverter;
 import infinity.util.*;
-=======
-import infinity.resource.sound.AudioConverter;
-import infinity.util.Byteconvert;
-import infinity.util.Filewriter;
->>>>>>> 50b69a06
+
 
 import javax.sound.sampled.*;
 import java.io.*;
@@ -41,29 +37,11 @@
 
   public static File convert(File acmfile, boolean isMono) throws IOException
   {
-<<<<<<< HEAD
-    File wavfile = new FileCI(acmfile.getName().substring(0, acmfile.getName().lastIndexOf((int)'.')) + ".WAV");
-    if (!wavfile.exists()) {
-      if (acm2wav == null || !acm2wav.exists())
-        acm2wav = new FileCI(ResourceFactory.getRootDir(), "acm2wav.exe");
-      if (!acm2wav.exists())
-        acm2wav = new FileCI("acm2wav.exe");
-      if (!acm2wav.exists())
-        throw new IOException("acm2wav.exe not found");
-      try {
-        if (isMono)
-          Runtime.getRuntime().exec('\"' + acm2wav.getAbsolutePath() + "\" \"" + acmfile + "\" -m").waitFor();
-        else
-          Runtime.getRuntime().exec('\"' + acm2wav.getAbsolutePath() + "\" \"" + acmfile + '\"').waitFor();
-      } catch (InterruptedException e) {
-      }
-=======
-    File wavfile = new File(acmfile.getAbsoluteFile().getParent() ,acmfile.getName().substring(0, acmfile.getName().lastIndexOf((int)'.')) + ".WAV");
+    File wavfile = new FileCI(acmfile.getAbsoluteFile().getParent() ,acmfile.getName().substring(0, acmfile.getName().lastIndexOf((int)'.')) + ".WAV");
     if (!wavfile.exists()) {
       if (converter == null || !converter.converterExists())
         converter = new AudioConverter();
       converter.convert(acmfile, wavfile, isMono);
->>>>>>> 50b69a06
     }
     return wavfile;
   }
