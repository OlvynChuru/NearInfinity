// Near Infinity - An Infinity Engine Browser and Editor
// Copyright (C) 2001 - 2005 Jon Olav Hauglid
// See LICENSE.txt for license information

package infinity.util;

import infinity.NearInfinity;
import infinity.gui.Center;
import infinity.gui.ChildFrame;
import infinity.icon.Icons;
import infinity.resource.ResourceFactory;
import infinity.resource.Writeable;
import infinity.resource.bcs.Decompiler;
import infinity.resource.cre.CreResource;
import infinity.resource.graphics.Compressor;
import infinity.resource.graphics.MveResource;
import infinity.resource.key.BIFFArchive;
import infinity.resource.key.ResourceEntry;
import infinity.resource.sound.SoundUtilities;

import javax.swing.*;
import javax.swing.event.*;
import java.awt.*;
import java.awt.event.*;
import java.io.*;
import java.util.*;

public final class MassExporter extends ChildFrame implements ActionListener, ListSelectionListener,
                                                              Runnable
{
  private static final String TYPES[] = {"2DA", "ARE", "BAM", "BCS", "BIO", "BMP", "BS",
                                         "CHU", "CHR", "CRE", "DLG", "EFF", "GAM", "IDS",
                                         "INI", "ITM", "MOS", "MVE", "PLT", "PRO", "SRC",
                                         "SPL", "STO", "TOH", "TOT", "TIS", "VEF", "VVC",
                                         "WAV", "WED", "WFX", "WMP"};
  private final JButton bExport = new JButton("Export", Icons.getIcon("Export16.gif"));
  private final JButton bCancel = new JButton("Cancel", Icons.getIcon("Delete16.gif"));
  private final JButton bDirectory = new JButton(Icons.getIcon("Open16.gif"));
  private final JCheckBox cbDecompile = new JCheckBox("Decompile scripts", true);
  private final JCheckBox cbDecrypt = new JCheckBox("Decrypt text files", true);
  private final JCheckBox cbConvertWAV = new JCheckBox("Convert sounds", true);
  private final JCheckBox cbConvertCRE = new JCheckBox("Convert CHR=>CRE", false);
  private final JCheckBox cbDecompress = new JCheckBox("Decompress BAM/MOS", false);
  private final JCheckBox cbExecutableMVE = new JCheckBox("Make movies executable", false);
  private final JCheckBox cbOverwrite = new JCheckBox("Overwrite existing files", false);
  private final JFileChooser fc = new JFileChooser(ResourceFactory.getRootDir());
  private final JList listTypes = new JList(TYPES);
  private final JTextField tfDirectory = new JTextField(20);
  private final byte[] buffer = new byte[65536];
  private File outputDir;
  private Object selectedTypes[];

  public MassExporter()
  {
    super("Mass Exporter", true);

    bExport.addActionListener(this);
    bCancel.addActionListener(this);
    bDirectory.addActionListener(this);
    bExport.setEnabled(false);
    tfDirectory.setEditable(false);
    listTypes.addListSelectionListener(this);
    fc.setDialogTitle("Mass export: Select directory");
    fc.setFileSelectionMode(JFileChooser.DIRECTORIES_ONLY);
    getRootPane().setDefaultButton(bExport);
    bExport.setMnemonic('e');
    bCancel.setMnemonic('d');
    if (SoundUtilities.converterExists())
      ;
    else {
      cbConvertWAV.setSelected(false);
      cbConvertWAV.setEnabled(false);
      cbConvertWAV.setToolTipText("Sound converter not found");
    }

    JPanel leftPanel = new JPanel(new BorderLayout());
    leftPanel.add(new JLabel("File types to export:"), BorderLayout.NORTH);
    leftPanel.add(new JScrollPane(listTypes), BorderLayout.CENTER);

    JPanel topRightPanel = new JPanel(new BorderLayout());
    topRightPanel.add(new JLabel("Output directory:"), BorderLayout.NORTH);
    topRightPanel.add(tfDirectory, BorderLayout.CENTER);
    topRightPanel.add(bDirectory, BorderLayout.EAST);

    JPanel bottomRightPanel = new JPanel(new GridLayout(0, 1));
    bottomRightPanel.add(new JLabel("Options:"));
    bottomRightPanel.add(cbConvertWAV);
    bottomRightPanel.add(cbConvertCRE);
    bottomRightPanel.add(cbDecompile);
    bottomRightPanel.add(cbDecrypt);
    bottomRightPanel.add(cbDecompress);
    bottomRightPanel.add(cbExecutableMVE);
    bottomRightPanel.add(cbOverwrite);

    JPanel bottomPanel = new JPanel(new FlowLayout(FlowLayout.RIGHT));
    bottomPanel.add(bExport);
    bottomPanel.add(bCancel);

    JPanel pane = (JPanel)getContentPane();
    GridBagLayout gbl = new GridBagLayout();
    GridBagConstraints gbc = new GridBagConstraints();
    pane.setLayout(gbl);

    gbc.weightx = 0.0;
    gbc.weighty = 1.0;
    gbc.gridheight = 2;
    gbc.fill = GridBagConstraints.BOTH;
    gbc.insets = new Insets(6, 6, 6, 6);
    gbl.setConstraints(leftPanel, gbc);
    pane.add(leftPanel);

    gbc.gridheight = 1;
    gbc.gridwidth = GridBagConstraints.REMAINDER;
    gbc.weighty = 0.0;
    gbc.weightx = 1.0;
    gbl.setConstraints(topRightPanel, gbc);
    pane.add(topRightPanel);

    gbc.weighty = 1.0;
    gbl.setConstraints(bottomRightPanel, gbc);
    pane.add(bottomRightPanel);

    gbc.insets = new Insets(0, 0, 0, 0);
    gbc.weighty = 0.0;
    gbc.weightx = 1.0;
    gbl.setConstraints(bottomPanel, gbc);
    pane.add(bottomPanel);

    setSize(400, 300);
    Center.center(this, NearInfinity.getInstance().getBounds());
    setVisible(true);
  }

// --------------------- Begin Interface ActionListener ---------------------

  public void actionPerformed(ActionEvent event)
  {
    if (event.getSource() == bExport) {
      selectedTypes = listTypes.getSelectedValues();
      outputDir = new FileCI(tfDirectory.getText());
      outputDir.mkdirs();
      setVisible(false);
      new Thread(this).start();
    }
    else if (event.getSource() == bCancel)
      setVisible(false);
    else if (event.getSource() == bDirectory) {
      if (fc.showDialog(this, "Select") == JFileChooser.APPROVE_OPTION)
        tfDirectory.setText(fc.getSelectedFile().toString());
      bExport.setEnabled(listTypes.getSelectedIndices().length > 0 && tfDirectory.getText().length() > 0);
    }
  }

// --------------------- End Interface ActionListener ---------------------


// --------------------- Begin Interface ListSelectionListener ---------------------

  public void valueChanged(ListSelectionEvent event)
  {
    bExport.setEnabled(listTypes.getSelectedIndices().length > 0 && tfDirectory.getText().length() > 0);
  }

// --------------------- End Interface ListSelectionListener ---------------------


// --------------------- Begin Interface Runnable ---------------------

  public void run()
  {
    java.util.List<ResourceEntry> selectedFiles = new ArrayList<ResourceEntry>(1000);
    for (final Object newVar : selectedTypes)
      selectedFiles.addAll(ResourceFactory.getInstance().getResources((String)newVar));
    ProgressMonitor progress = new ProgressMonitor(NearInfinity.getInstance(), "Exporting...", null,
                                                   0, selectedFiles.size());
    progress.setMillisToDecideToPopup(100);
    progress.setMillisToPopup(100);
    for (int i = 0; i < selectedFiles.size(); i++) {
      ResourceEntry resourceEntry = selectedFiles.get(i);
      export(resourceEntry);
      progress.setProgress(i);
      if (progress.isCanceled()) {
        JOptionPane.showMessageDialog(NearInfinity.getInstance(), "Mass export aborted");
        return;
      }
    }
    progress.close();
    JOptionPane.showMessageDialog(NearInfinity.getInstance(), "Mass export completed");
  }

// --------------------- End Interface Runnable ---------------------

  private void export(ResourceEntry entry)
  {
    try {
      File output = new FileCI(outputDir, entry.toString());
      if (output.exists() && !cbOverwrite.isSelected())
        return;
      if ((entry.getExtension().equalsIgnoreCase("IDS") ||
           entry.getExtension().equalsIgnoreCase("2DA") ||
           entry.getExtension().equalsIgnoreCase("BIO") ||
           entry.getExtension().equalsIgnoreCase("RES") ||
           entry.getExtension().equalsIgnoreCase("INI") ||
           entry.getExtension().equalsIgnoreCase("SET") ||
           entry.getExtension().equalsIgnoreCase("WOK") ||
           entry.getExtension().equalsIgnoreCase("TXI") ||
           entry.getExtension().equalsIgnoreCase("DWK") ||
           entry.getExtension().equalsIgnoreCase("PWK") ||
           entry.getExtension().equalsIgnoreCase("NSS") ||
           entry.getExtension().equalsIgnoreCase("TXT") ||
           (entry.getExtension().equalsIgnoreCase("SRC") &&
           ResourceFactory.getGameID() == ResourceFactory.ID_ICEWIND2)) &&
          cbDecrypt.isSelected()) {
        byte data[] = entry.getResourceData();
        if (data[0] == -1)
          data = Decryptor.decrypt(data, 2, data.length).getBytes();
        BufferedOutputStream bos = new BufferedOutputStream(new FileOutputStreamCI(output));
        Filewriter.writeBytes(bos, data);
        bos.close();
      }
      else if ((entry.getExtension().equalsIgnoreCase("BCS") ||
                entry.getExtension().equalsIgnoreCase("BS")) && cbDecompile.isSelected()) {
        output = new FileCI(outputDir, entry.toString().substring(0, entry.toString().lastIndexOf(".")) +
                                     ".BAF");
        if (output.exists() && !cbOverwrite.isSelected())
          return;
        byte data[] = entry.getResourceData();
        if (data.length > 0) {
          if (data[0] == -1)
            data = Decryptor.decrypt(data, 2, data.length).getBytes();
          String script = Decompiler.decompile(new String(data), false);
          PrintWriter pw = new PrintWriter(new BufferedWriter(new FileWriterCI(output)));
          pw.println(script);
          pw.close();
        }
      }
      else if ((entry.getExtension().equalsIgnoreCase("BAM") ||
                entry.getExtension().equalsIgnoreCase("MOS")) && cbDecompress.isSelected()) {
        byte data[] = entry.getResourceData();
        String signature = new String(data, 0, 4);
        if (signature.equalsIgnoreCase("BAMC") || signature.equalsIgnoreCase("MOSC"))
          data = Compressor.decompress(data);
        BufferedOutputStream bos = new BufferedOutputStream(new FileOutputStreamCI(output));
        Filewriter.writeBytes(bos, data);
        bos.close();
      }
      else if (entry.getExtension().equalsIgnoreCase("CHR") && cbConvertCRE.isSelected()) {
        output = new FileCI(outputDir, entry.toString().substring(0, entry.toString().lastIndexOf(".")) +
                                     ".CRE");
        if (output.exists() && !cbOverwrite.isSelected())
          return;
        CreResource crefile = new CreResource(entry);
        java.util.List flatList = crefile.getFlatList();
        while (!flatList.get(0).toString().equals("CRE "))
          flatList.remove(0);
        BufferedOutputStream bos = new BufferedOutputStream(new FileOutputStreamCI(output));
        for (int i = 0; i < flatList.size(); i++)
          ((Writeable)flatList.get(i)).write(bos);
        bos.close();
      }
      else if (entry.getExtension().equalsIgnoreCase("WAV") && cbConvertWAV.isSelected()) {
        byte data[] = entry.getResourceData();
        String signature = new String(data, 0, 4);
        if (signature.equalsIgnoreCase("WAVC")) {
          int channels = (int)Byteconvert.convertShort(data, 20);
          File acmfile = new FileCI(outputDir,
                                  entry.toString().substring(0, entry.toString().lastIndexOf((int)'.')) +
                                  ".ACM");
          BufferedOutputStream bos = new BufferedOutputStream(new FileOutputStreamCI(acmfile));
          bos.write(data, 28, data.length - 28);
          bos.close();
          if (!SoundUtilities.converterExists())
            return;
          else
            SoundUtilities.convert(acmfile, channels == 1);
          acmfile.delete();
        }
        else {
          BufferedOutputStream bos = new BufferedOutputStream(new FileOutputStreamCI(output));
          Filewriter.writeBytes(bos, data);
          bos.close();
        }
      }
      else if (entry.getExtension().equalsIgnoreCase("MVE") && cbExecutableMVE.isSelected()) {
        output = new FileCI(outputDir, entry.toString().substring(0, entry.toString().lastIndexOf(".")) +
                                     ".exe");
        if (output.exists() && !cbOverwrite.isSelected())
          return;
        BufferedOutputStream bos = new BufferedOutputStream(new FileOutputStreamCI(output));
        BufferedInputStream stub = new BufferedInputStream(MveResource.class.getResourceAsStream("mve.stub"));
        Filewriter.writeBytes(bos, Filereader.readBytes(stub, 77312));
        stub.close();
        InputStream is = entry.getResourceDataAsStream();
        int size = entry.getResourceInfo()[0];
        int bytesRead = is.read(buffer);
        while (size > 0) {
          bos.write(buffer, 0, bytesRead);
          size -= bytesRead;
          bytesRead = is.read(buffer, 0, Math.min(size, buffer.length));
        }
        bos.close();
        is.close();
      }
      else {
        InputStream is = entry.getResourceDataAsStream();
        int[] info = entry.getResourceInfo();
        int size = info[0];
        byte[] tileheader = null;
        if (entry.getExtension().equalsIgnoreCase("TIS")) {
          size *= info[1];
          if (!entry.hasOverride())
            tileheader = BIFFArchive.getTisHeader(info[0], info[1]);
          else
            size += 24;   // include header size
        }
        if (size >= 0) {
<<<<<<< HEAD
          BufferedOutputStream bos = new BufferedOutputStream(new FileOutputStreamCI(output));
=======
          BufferedOutputStream bos = new BufferedOutputStream(new FileOutputStream(output));
          if (tileheader != null)
            bos.write(tileheader);
>>>>>>> dd0bcad4
          while (size > 0) {
            int bytesRead = is.read(buffer, 0, Math.min(size, buffer.length));
            bos.write(buffer, 0, bytesRead);
            size -= bytesRead;
          }
          is.close();
          bos.close();
        }
      }
    } catch (Exception e) {
      e.printStackTrace();
    }
  }
}
<|MERGE_RESOLUTION|>--- conflicted
+++ resolved
@@ -314,13 +314,9 @@
             size += 24;   // include header size
         }
         if (size >= 0) {
-<<<<<<< HEAD
           BufferedOutputStream bos = new BufferedOutputStream(new FileOutputStreamCI(output));
-=======
-          BufferedOutputStream bos = new BufferedOutputStream(new FileOutputStream(output));
           if (tileheader != null)
             bos.write(tileheader);
->>>>>>> dd0bcad4
           while (size > 0) {
             int bytesRead = is.read(buffer, 0, Math.min(size, buffer.length));
             bos.write(buffer, 0, bytesRead);
