// Near Infinity - An Infinity Engine Browser and Editor
// Copyright (C) 2001 - 2018 Jon Olav Hauglid
// See LICENSE.txt for license information

package org.infinity.check;

import java.awt.BorderLayout;
import java.awt.Component;
import java.awt.FlowLayout;
import java.awt.event.ActionEvent;
import java.awt.event.ActionListener;
import java.awt.event.MouseAdapter;
import java.awt.event.MouseEvent;
import java.awt.event.MouseListener;
import java.util.Iterator;
import java.util.List;

import javax.swing.BorderFactory;
import javax.swing.JButton;
import javax.swing.JOptionPane;
import javax.swing.JPanel;
import javax.swing.JScrollPane;
import javax.swing.JTabbedPane;
import javax.swing.event.ChangeEvent;
import javax.swing.event.ChangeListener;
import javax.swing.event.ListSelectionEvent;
import javax.swing.event.ListSelectionListener;

import org.infinity.NearInfinity;
import org.infinity.gui.BrowserMenuBar;
import org.infinity.gui.Center;
import org.infinity.gui.ChildFrame;
import org.infinity.gui.SortableTable;
import org.infinity.gui.TableItem;
import org.infinity.gui.ViewFrame;
import org.infinity.gui.WindowBlocker;
import org.infinity.icon.Icons;
import org.infinity.resource.AbstractStruct;
import org.infinity.resource.Resource;
import org.infinity.resource.ResourceFactory;
import org.infinity.resource.StructEntry;
import org.infinity.resource.bcs.Compiler;
import org.infinity.resource.bcs.ScriptMessage;
import org.infinity.resource.bcs.ScriptType;
import org.infinity.resource.dlg.AbstractCode;
import org.infinity.resource.dlg.Action;
import org.infinity.resource.dlg.DlgResource;
import org.infinity.resource.key.ResourceEntry;
import org.infinity.search.AbstractSearcher;
import org.infinity.util.Misc;

/** Performs checking {@link DlgResource DLG} resources. */
public final class DialogChecker extends AbstractSearcher implements Runnable, ActionListener, ListSelectionListener, ChangeListener
{
  private final boolean checkOnlyOverride;
  private ChildFrame resultFrame;
  private JButton bopen, bopennew, bsave;
  private JTabbedPane tabbedPane;
  /** List of the {@link ActionErrorsTableLine} objects with compiler errors in dialog actions. */
  private SortableTable errorTable;
  /** List of the {@link ActionErrorsTableLine} objects with compiler warnings in dialog actions. */
  private SortableTable warningTable;

  public DialogChecker(boolean checkOnlyOverride, Component parent)
  {
    super(CHECK_ONE_TYPE_FORMAT, parent);
    this.checkOnlyOverride = checkOnlyOverride;
    new Thread(this).start();
  }

// --------------------- Begin Interface ActionListener ---------------------

  @Override
  public void actionPerformed(ActionEvent event)
  {
    SortableTable table = errorTable;
    if (tabbedPane.getSelectedIndex() == 1)
      table = warningTable;
    if (event.getSource() == bopen) {
      int row = table.getSelectedRow();
      if (row != -1) {
        ResourceEntry resourceEntry = (ResourceEntry)table.getValueAt(row, 0);
        NearInfinity.getInstance().showResourceEntry(resourceEntry);
        ((AbstractStruct)NearInfinity.getInstance().getViewable()).getViewer().selectEntry(
                (String)table.getValueAt(row, 1));
      }
    }
    else if (event.getSource() == bopennew) {
      int row = table.getSelectedRow();
      if (row != -1) {
        ResourceEntry resourceEntry = (ResourceEntry)table.getValueAt(row, 0);
        Resource resource = ResourceFactory.getResource(resourceEntry);
        new ViewFrame(resultFrame, resource);
        ((AbstractStruct)resource).getViewer().selectEntry((String)table.getValueAt(row, 1));
      }
    }
    else if (event.getSource() == bsave) {
      final String type = table == errorTable ? "Errors" : "Warnings";
      table.saveCheckResult(resultFrame, type + " in triggers & actions of dialogs");
    }
  }

// --------------------- End Interface ActionListener ---------------------


// --------------------- Begin Interface ChangeListener ---------------------

  @Override
  public void stateChanged(ChangeEvent event)
  {
    if (tabbedPane.getSelectedIndex() == 0)
      bopen.setEnabled(errorTable.getSelectedRowCount() > 0);
    else
      bopen.setEnabled(warningTable.getSelectedRowCount() > 0);
    bopennew.setEnabled(bopen.isEnabled());
  }

// --------------------- End Interface ChangeListener ---------------------


// --------------------- Begin Interface ListSelectionListener ---------------------

  @Override
  public void valueChanged(ListSelectionEvent event)
  {
    if (tabbedPane.getSelectedIndex() == 0)
      bopen.setEnabled(errorTable.getSelectedRowCount() > 0);
    else
      bopen.setEnabled(warningTable.getSelectedRowCount() > 0);
    bopennew.setEnabled(bopen.isEnabled());
  }

// --------------------- End Interface ListSelectionListener ---------------------


// --------------------- Begin Interface Runnable ---------------------

  @Override
  public void run()
  {
    final WindowBlocker blocker = new WindowBlocker(NearInfinity.getInstance());
    blocker.setBlocked(true);
    try {
      final List<ResourceEntry> dlgFiles = ResourceFactory.getResources("DLG");
      if (checkOnlyOverride) {
        for (Iterator<ResourceEntry> i = dlgFiles.iterator(); i.hasNext();) {
          ResourceEntry resourceEntry = i.next();
          if (!resourceEntry.hasOverride())
            i.remove();
        }
      }

      final Class<?>[] colClasses = {ResourceEntry.class, String.class, String.class, Integer.class};
      errorTable = new SortableTable(
          new String[]{"Dialogue", "Trigger/Action", "Error message", "Line"},
          colClasses,
          new Integer[]{50, 100, 350, 10});
      warningTable = new SortableTable(
          new String[]{"Dialogue", "Trigger/Action", "Warning", "Line"},
          colClasses,
          new Integer[]{50, 100, 350, 10});

      if (runSearch("Checking dialogue triggers & actions", dlgFiles)) {
        return;
      }

      if (errorTable.getRowCount() + warningTable.getRowCount() == 0) {
        JOptionPane.showMessageDialog(NearInfinity.getInstance(), "No errors or warnings found",
                                      "Info", JOptionPane.INFORMATION_MESSAGE);
      } else {
        errorTable.tableComplete();
        warningTable.tableComplete();
        resultFrame = new ChildFrame("Result of triggers & actions check", true);
        resultFrame.setIconImage(Icons.getIcon(Icons.ICON_REFRESH_16).getImage());
        bopen = new JButton("Open", Icons.getIcon(Icons.ICON_OPEN_16));
        bopennew = new JButton("Open in new window", Icons.getIcon(Icons.ICON_OPEN_16));
        bsave = new JButton("Save...", Icons.getIcon(Icons.ICON_SAVE_16));
        JScrollPane scrollErrorTable = new JScrollPane(errorTable);
        scrollErrorTable.getViewport().setBackground(errorTable.getBackground());
        JScrollPane scrollWarningTable = new JScrollPane(warningTable);
        scrollWarningTable.getViewport().setBackground(warningTable.getBackground());
        tabbedPane = new JTabbedPane();
        tabbedPane.addTab("Errors (" + errorTable.getRowCount() + ')', scrollErrorTable);
        tabbedPane.addTab("Warnings (" + warningTable.getRowCount() + ')', scrollWarningTable);
        tabbedPane.addChangeListener(this);
        bopen.setMnemonic('o');
        bopennew.setMnemonic('n');
        bsave.setMnemonic('s');
        resultFrame.getRootPane().setDefaultButton(bopennew);
        JPanel panel = new JPanel(new FlowLayout(FlowLayout.CENTER));
        panel.add(bopen);
        panel.add(bopennew);
        panel.add(bsave);
        JPanel pane = (JPanel)resultFrame.getContentPane();
        pane.setLayout(new BorderLayout(0, 3));
        pane.add(tabbedPane, BorderLayout.CENTER);
        pane.add(panel, BorderLayout.SOUTH);
        bopen.setEnabled(false);
        bopennew.setEnabled(false);
        errorTable.setFont(Misc.getScaledFont(BrowserMenuBar.getInstance().getScriptFont()));
        errorTable.setRowHeight(errorTable.getFontMetrics(errorTable.getFont()).getHeight() + 1);
        errorTable.getSelectionModel().addListSelectionListener(this);
        warningTable.setFont(Misc.getScaledFont(BrowserMenuBar.getInstance().getScriptFont()));
        warningTable.setRowHeight(warningTable.getFontMetrics(warningTable.getFont()).getHeight() + 1);
        warningTable.getSelectionModel().addListSelectionListener(this);
        MouseListener listener = new MouseAdapter()
        {
          @Override
          public void mouseReleased(MouseEvent event)
          {
            if (event.getClickCount() == 2) {
              SortableTable table = (SortableTable)event.getSource();
              int row = table.getSelectedRow();
              if (row != -1) {
                ResourceEntry resourceEntry = (ResourceEntry)table.getValueAt(row, 0);
                Resource resource = ResourceFactory.getResource(resourceEntry);
                new ViewFrame(resultFrame, resource);
                ((AbstractStruct)resource).getViewer().selectEntry((String)table.getValueAt(row, 1));
              }
            }
          }
        };
        errorTable.addMouseListener(listener);
        warningTable.addMouseListener(listener);
        bopen.addActionListener(this);
        bopennew.addActionListener(this);
        bsave.addActionListener(this);
        pane.setBorder(BorderFactory.createEmptyBorder(3, 3, 3, 3));
        resultFrame.setSize(700, 600);
        Center.center(resultFrame, NearInfinity.getInstance().getBounds());
        resultFrame.setVisible(true);
      }
    } finally {
      blocker.setBlocked(false);
    }
  }

// --------------------- End Interface Runnable ---------------------

  @Override
  protected Runnable newWorker(ResourceEntry entry)
  {
    return () -> {
      try {
        final DlgResource dialog = new DlgResource(entry);
        for (int i = 0; i < dialog.getFieldCount(); ++i) {
          final StructEntry o = dialog.getField(i);
          if (o instanceof AbstractCode) {
            checkCode(entry, (AbstractCode)o);
          }
        }
      } catch (Exception e) {
        synchronized (System.err) {
          e.printStackTrace();
        }
      }
      advanceProgress();
    };
  }

  /**
   * Performs code checking. This method can be called from several threads
   *
   * @param entry Pointer to dialog resource for check. Never {@code null}
   * @param code Code of action or trigger in dialog. Never {@code null}
   *
   * @throws Exception If {@code code} contains invalid code
   */
  private void checkCode(ResourceEntry entry, AbstractCode code) {
    final ScriptType type = code instanceof Action ? ScriptType.ACTION : ScriptType.TRIGGER;
<<<<<<< HEAD
    final Compiler compiler = new Compiler(code.getText(), type);
    compiler.getCode();
=======
    final Compiler compiler = new Compiler(code.toString(), type);
    compiler.compile();
>>>>>>> 0f0ae7ea
    for (final ScriptMessage sm : compiler.getErrors()) {
      synchronized (errorTable) {
        errorTable.addTableItem(new ActionErrorsTableLine(entry, code, sm.getLine(), sm.getMessage(),
                                                          ActionErrorsTableLine.Type.ERROR));
      }
    }
    for (final ScriptMessage sm : compiler.getWarnings()) {
      synchronized (warningTable) {
        warningTable.addTableItem(new ActionErrorsTableLine(entry, code, sm.getLine(), sm.getMessage(),
                                                            ActionErrorsTableLine.Type.WARNING));
      }
    }
  }

// -------------------------- INNER CLASSES --------------------------

  private static final class ActionErrorsTableLine implements TableItem
  {
    public enum Type {
      ERROR,
      WARNING,
    }

    private final ResourceEntry resourceEntry;
    private final AbstractCode codeEntry;
    private final Integer lineNr;
    private final String error;
    private final Type type;

    private ActionErrorsTableLine(ResourceEntry resourceEntry, AbstractCode codeEntry, Integer lineNr,
                                  String error, Type type)
    {
      this.resourceEntry = resourceEntry;
      this.codeEntry = codeEntry;
      this.lineNr = lineNr;
      this.error = error;
      this.type = type;
    }

    @Override
    public Object getObjectAt(int columnIndex)
    {
      if (columnIndex == 0)
        return resourceEntry;
      else if (columnIndex == 1)
        return codeEntry.getName();
      else if (columnIndex == 2)
        return error;
      return lineNr;
    }

    @Override
    public String toString()
    {
      final String type = (this.type == Type.ERROR) ? "Error" : "Warning";
      return String.format("File: %s, Line: %d, Owner: %s, %s: %s",
                           resourceEntry.getResourceName(), lineNr, codeEntry.getName(), type, error);
    }
  }
}<|MERGE_RESOLUTION|>--- conflicted
+++ resolved
@@ -268,13 +268,8 @@
    */
   private void checkCode(ResourceEntry entry, AbstractCode code) {
     final ScriptType type = code instanceof Action ? ScriptType.ACTION : ScriptType.TRIGGER;
-<<<<<<< HEAD
-    final Compiler compiler = new Compiler(code.getText(), type);
-    compiler.getCode();
-=======
     final Compiler compiler = new Compiler(code.toString(), type);
     compiler.compile();
->>>>>>> 0f0ae7ea
     for (final ScriptMessage sm : compiler.getErrors()) {
       synchronized (errorTable) {
         errorTable.addTableItem(new ActionErrorsTableLine(entry, code, sm.getLine(), sm.getMessage(),
